<<<<<<< HEAD
from typing import TYPE_CHECKING
from electrumx.lib.util_atomicals import (
    is_splat_operation,
    is_split_operation,
    is_mint_operation,
    location_id_bytes_to_compact,
    is_op_return_subrealm_payment_marker_atomical_id,
    is_op_return_dmitem_payment_marker_atomical_id,
    compact_to_location_id_bytes,
    is_compact_atomical_id,
    is_integer_num,
    SUBNAME_MIN_PAYMENT_DUST_LIMIT
)
from electrumx.lib.hash import hash_to_hex_str, HASHX_LEN
from electrumx.lib.util import (
  unpack_le_uint64, unpack_le_uint16_from
)
from electrumx.lib.script import SCRIPTHASH_LEN, is_unspendable_legacy, is_unspendable_genesis
if TYPE_CHECKING:
   from typing import Literal

class FtColoringSummary:
  def __init__(self, atomical_id_to_expected_outs_map: 'dict[bytes, ExpectedOutputSet]', fts_burned: 'dict[bytes, float]', cleanly_assigned: bool, atomicals_list: 'list[AtomicalInputSummary]'):
    self.atomical_id_to_expected_outs_map = atomical_id_to_expected_outs_map
    self.cleanly_assigned = cleanly_assigned
    self.fts_burned = fts_burned
    self.atomicals_list = atomicals_list 

class ExpectedOutputSet:
   '''Store the expected output indexes to be colored and the exponent for the outputs to apply'''
   def __init__(self, expected_outputs: [int], exponent: int):
      self.expected_outputs = expected_outputs
      self.exponent = exponent 
=======
from typing import Tuple

from electrumx.lib.script import is_unspendable_genesis, is_unspendable_legacy
from electrumx.lib.util_atomicals import *


class FtColoringSummary(IterableReprMixin):
    def __init__(
        self,
        atomical_id_to_expected_outs_map,
        fts_burned,
        cleanly_assigned,
        atomicals_list,
    ):
        self.atomical_id_to_expected_outs_map = atomical_id_to_expected_outs_map
        self.cleanly_assigned = cleanly_assigned
        self.fts_burned = fts_burned
        self.atomicals_list = atomicals_list

    def __iter__(self):
        yield "atomical_id_to_expected_outs_map", self.atomical_id_to_expected_outs_map
        yield "cleanly_assigned", self.cleanly_assigned
        yield "fts_burned", self.fts_burned
        yield "atomicals_list", self.atomicals_list


class ExpectedOutputSet(IterableReprMixin):
    """Store the expected output indexes to be colored and the exponent for the outputs to apply"""

    def __init__(self, expected_outputs, expected_values):
        self.expected_outputs = expected_outputs
        self.expected_values = expected_values

    def __iter__(self):
        yield "expected_outputs", self.expected_outputs
        yield "expected_values", self.expected_values

>>>>>>> 1432ff31

def build_reverse_output_to_atomical_id_exponent_map(atomical_id_to_output_index_map):
    if not atomical_id_to_output_index_map:
        return {}
    reverse_mapped = {}
    for atomical_id, output_info in atomical_id_to_output_index_map.items():
        for out_idx in output_info.expected_outputs:
            reverse_mapped[out_idx] = reverse_mapped.get(out_idx) or {}
            reverse_mapped[out_idx][atomical_id] = output_info.expected_values
    return reverse_mapped


def calculate_outputs_to_color_for_ft_atomical_ids(
    tx, ft_atomicals, sort_by_fifo, is_custom_coloring_activated
) -> Optional[FtColoringSummary]:
    num_fts = len(ft_atomicals.keys())
    if num_fts == 0:
        return None
        # return FtColoringSummary(
        #     potential_atomical_ids_to_output_idxs_map,
        #     fts_burned,
        #     not non_clean_output_slots, atomical_list
        # )
    atomical_list = order_ft_inputs(ft_atomicals, sort_by_fifo)
    next_start_out_idx = 0
    potential_atomical_ids_to_output_idxs_map: 'dict[bytes, ExpectedOutputSet]' = {}
    non_clean_output_slots = False
<<<<<<< HEAD
    fts_burned: 'dict[bytes, float]' = {}
=======
    utxo_cleanly_assigned = True
    fts_burned = {}
>>>>>>> 1432ff31
    for item in atomical_list:
        atomical_id = item.atomical_id
        # If a target exponent was provided, then use that instead
        (
            cleanly_assigned,
            expected_outputs,
            remaining_value_from_assign,
        ) = AtomicalsTransferBlueprintBuilder.assign_expected_outputs_basic(
            item.atomical_value, tx, next_start_out_idx, is_custom_coloring_activated
        )
        if not cleanly_assigned:
            utxo_cleanly_assigned = False
        if not is_custom_coloring_activated:
            if cleanly_assigned and len(expected_outputs) > 0:
                next_start_out_idx = expected_outputs[-1] + 1
                potential_atomical_ids_to_output_idxs_map[atomical_id] = ExpectedOutputSet(
                    expected_outputs, item.atomical_value
                )
            else:
                # Erase the potential for safety
                potential_atomical_ids_to_output_idxs_map = {}
                non_clean_output_slots = True
                break
        else:
            if remaining_value_from_assign > 0:
                fts_burned[atomical_id] = remaining_value_from_assign
            # no need cleanly_assigned
            if len(expected_outputs) > 0:
                next_start_out_idx = expected_outputs[-1] + 1
                potential_atomical_ids_to_output_idxs_map[atomical_id] = ExpectedOutputSet(
                    expected_outputs, item.atomical_value
                )
            else:
                # if no enable uxto
                potential_atomical_ids_to_output_idxs_map = {}
                non_clean_output_slots = True
                break

    # If the output slots did not fit cleanly, then default to just assigning everything from the 0'th output index
    if non_clean_output_slots:
        potential_atomical_ids_to_output_idxs_map = {}
        for item in atomical_list:
            atomical_id = item.atomical_id
            (
                cleanly_assigned,
                expected_outputs,
                remaining_value_from_assign,
            ) = AtomicalsTransferBlueprintBuilder.assign_expected_outputs_basic(
                item.atomical_value, tx, 0, is_custom_coloring_activated
            )
            potential_atomical_ids_to_output_idxs_map[atomical_id] = ExpectedOutputSet(
                expected_outputs, item.atomical_value
            )
            if remaining_value_from_assign > 0:
                fts_burned[atomical_id] = remaining_value_from_assign
            if not cleanly_assigned:
                utxo_cleanly_assigned = False
        return FtColoringSummary(
            potential_atomical_ids_to_output_idxs_map,
            fts_burned,
            utxo_cleanly_assigned,
            atomical_list,
        )
    return FtColoringSummary(
        potential_atomical_ids_to_output_idxs_map,
        fts_burned,
        utxo_cleanly_assigned,
        atomical_list,
    )


class AtomicalsTransferBlueprintBuilderError(Exception):
<<<<<<< HEAD
    '''Raised when Atomicals Blueprint builder has an error'''

class AtomicalInputItem:
    '''An input item struct'''
    def __init__(self, txin_index, satvalue, tokenvalue, exponent):
      self.txin_index = txin_index
      self.satvalue = satvalue
      self.tokenvalue = tokenvalue
      self.exponent = exponent

class AtomicalInputSummary:
  '''Summarize a set of inputs for a transaction'''
  def __init__(self, atomical_id: bytes, atomical_type: str, mint_info):
    self.atomical_id = atomical_id 
    self.type = atomical_type
    self.total_satsvalue = 0 
    self.total_tokenvalue = 0
    self.input_indexes: 'list[AtomicalInputItem]' = []
    self.max_exponent = 0
    self.mint_info = mint_info

  def apply_input(self, txin_index, satvalue, exponent):
    self.total_satsvalue += satvalue
    # Calculate the tokenvalue for the current input according to the found exponent
    tokenvalue = get_nominal_token_value(satvalue, exponent)
    # Accumulate the total token value
    self.total_tokenvalue += tokenvalue
    # Track the current input index encountered and the details of the input such as satvalue, tokenvalue, exponent, txin index
    self.input_indexes.append(AtomicalInputItem(txin_index, satvalue, tokenvalue, exponent))                 
    # Track the max exponent encountered across all inputs for the same atomical id
    if self.max_exponent < exponent:
      self.max_exponent = exponent

class AtomicalColoredOutputFt:
  def __init__(self, exponent: int, satvalue: int, tokenvalue, input_summary_info: AtomicalInputSummary):
    self.exponent = exponent
    self.satvalue = satvalue 
    self.tokenvalue = tokenvalue 
    self.input_summary_info = input_summary_info                                                                                 

class AtomicalColoredOutputNft:
  def __init__(self, input_summary_info: AtomicalInputSummary):
    self.input_summary_info = input_summary_info  
    
class AtomicalFtOutputBlueprintAssignmentSummary:
  def __init__(self, outputs: "dict[int, dict[Literal['atomicals'], dict[bytes, AtomicalColoredOutputFt]]]", fts_burned: 'dict[bytes, float]', cleanly_assigned: bool, first_atomical_id: bytes):
    self.outputs = outputs 
    self.fts_burned = fts_burned
    self.cleanly_assigned = cleanly_assigned
    self.first_atomical_id = first_atomical_id
      
class AtomicalNftOutputBlueprintAssignmentSummary:
  def __init__(self, outputs: "dict[int, dict[Literal['atomicals'], dict[bytes, AtomicalInputSummary]]]"):
    self.outputs = outputs 

def order_ft_inputs(ft_atomicals: 'dict[bytes, AtomicalInputSummary]', sort_by_fifo):
  atomical_list: 'list[AtomicalInputSummary]' = []
  # If sorting is by FIFO, then get the mappng of which FTs are at which inputs
  if sort_by_fifo:
    input_idx_map = {}
    for atomical_id, ft_info in ft_atomicals.items():
      for input_index_for_atomical in ft_info.input_indexes:
        txin_index = input_index_for_atomical.txin_index
        input_idx_map[txin_index] = input_idx_map.get(txin_index) or []
        input_idx_map[txin_index].append(atomical_id)
    # Now for each input, we assign the atomicals, making sure to ignore the ones we've seen already
    seen_atomical_id_map = {}
    for input_idx, atomicals_array in sorted(input_idx_map.items()):
        for atomical_id in sorted(atomicals_array):
            if seen_atomical_id_map.get(atomical_id):       
                continue 
            seen_atomical_id_map[atomical_id] = True
            atomical_list.append(ft_atomicals[atomical_id])
  else:
      for atomical_id, ft_info in sorted(ft_atomicals.items()):
        atomical_list.append(ft_info)
  return atomical_list 
 
class AtomicalsTransferBlueprintBuilder:
  '''Atomicals transfer blueprint builder for calculating outputs to color'''
  def __init__(self, logger, atomicals_spent_at_inputs, operations_found_at_inputs, tx_hash, tx, get_atomicals_id_mint_info, sort_fifo):
    self.logger = logger
    self.atomicals_spent_at_inputs = atomicals_spent_at_inputs
    self.operations_found_at_inputs = operations_found_at_inputs
    self.tx_hash = tx_hash
    self.tx = tx
    self.get_atomicals_id_mint_info = get_atomicals_id_mint_info
    self.sort_fifo = sort_fifo
    nft_atomicals, ft_atomicals, atomical_ids_spent = AtomicalsTransferBlueprintBuilder.build_atomical_input_summaries_by_type(self.get_atomicals_id_mint_info, atomicals_spent_at_inputs)
    self.nft_atomicals = nft_atomicals
    self.ft_atomicals = ft_atomicals
    nft_output_blueprint, ft_output_blueprint = AtomicalsTransferBlueprintBuilder.calculate_output_blueprint(self.get_atomicals_id_mint_info, self.tx, self.nft_atomicals, self.ft_atomicals, self.atomicals_spent_at_inputs, self.operations_found_at_inputs, self.sort_fifo)
    self.nft_output_blueprint = nft_output_blueprint
    self.ft_output_blueprint = ft_output_blueprint
    # if len(ft_atomicals) > 0 or len(nft_atomicals) > 0:
    #  self.logger.info(f'tx_hash={hash_to_hex_str(tx_hash)} atomicals_spent_at_inputs={encode_atomical_ids_hex(atomicals_spent_at_inputs)} operations_found_at_inputs={operations_found_at_inputs}')
    self.fts_burned = ft_output_blueprint.fts_burned
    self.cleanly_assigned = ft_output_blueprint.cleanly_assigned
    self.are_fts_burned = len(ft_output_blueprint.fts_burned) > 0
    self.atomical_ids_spent = atomical_ids_spent
    self.is_mint = is_mint_operation(self.operations_found_at_inputs)

  @classmethod
  def order_ft_inputs(cls, ft_atomicals, sort_by_fifo):
    ''' Order the inputs by FIFO or by legacy '''
=======
    """Raised when Atomicals Blueprint builder has an error"""


class AtomicalInputItem(IterableReprMixin):
    """An input item struct"""

    def __init__(self, txin_index, sat_value: int, atomical_value: int):
        self.txin_index = txin_index
        self.sat_value = sat_value
        self.atomical_value = atomical_value

    def __iter__(self):
        yield "txin_index", self.txin_index
        yield "sat_value", self.sat_value
        yield "atomical_value", self.atomical_value


class AtomicalInputSummary(IterableReprMixin):
    """Summarize a set of inputs for a transaction"""

    def __init__(self, atomical_id, atomical_type, mint_info):
        self.atomical_id = atomical_id
        self.type = atomical_type
        self.sat_value = 0
        self.atomical_value = 0
        self.input_indexes = []
        self.mint_info = mint_info

    def __iter__(self):
        yield "atomical_id", self.atomical_id
        yield "type", self.type
        yield "sat_value", self.sat_value
        yield "atomical_value", self.atomical_value
        yield "input_indexes", self.input_indexes
        yield "mint_info", self.mint_info

    def apply_input(self, tx_in_index, sat_value, atomical_value):
        self.sat_value += sat_value
        # Accumulate the total token value
        self.atomical_value += atomical_value
        # Track the current input index encountered and the details of the input such as
        # sat_value, token_value, exponent, txin index
        self.input_indexes.append(AtomicalInputItem(tx_in_index, sat_value, atomical_value))


class AtomicalColoredOutputFt(IterableReprMixin):
    def __init__(
        self,
        sat_value: int,
        atomical_value: int,
        input_summary_info: AtomicalInputSummary,
    ):
        self.sat_value = sat_value
        self.atomical_value = atomical_value
        self.input_summary_info = input_summary_info
        self.type = "FT"

    def __iter__(self):
        yield "type", self.type
        yield "sat_value", self.sat_value
        yield "atomical_value", self.atomical_value
        yield "input_summary_info", self.input_summary_info


class AtomicalColoredOutputNft(IterableReprMixin):
    def __init__(self, input_summary_info: AtomicalInputSummary):
        self.input_summary_info = input_summary_info

    def __iter__(self):
        yield "input_summary_info", self.input_summary_info


class AtomicalFtOutputBlueprintAssignmentSummary(IterableReprMixin):
    def __init__(self, outputs, fts_burned, cleanly_assigned, first_atomical_id):
        self.outputs: dict = outputs
        self.fts_burned: dict = fts_burned
        self.cleanly_assigned: bool = cleanly_assigned
        self.first_atomical_id: str = first_atomical_id

    def __iter__(self):
        yield "outputs", self.outputs
        yield "fts_burned", self.fts_burned
        yield "cleanly_assigned", self.cleanly_assigned
        yield "first_atomical_id", self.first_atomical_id


class AtomicalNftOutputBlueprintAssignmentSummary(IterableReprMixin):
    def __init__(self, outputs, nfts_burned=None):
        self.outputs: dict = outputs
        self.nfts_burned: dict = nfts_burned or {}

    def __iter__(self):
        yield "outputs", self.outputs
        yield "nfts_burned", self.nfts_burned


class AtomicalsValidation(IterableReprMixin):
    def __init__(
        self,
        tx_hash: bytes,
        operation_found_at_inputs: dict,
        atomicals_spent_at_inputs: dict,
        ft_output_blueprint: dict,
        nft_output_blueprint: dict,
    ):
        self.tx_hash: bytes = tx_hash
        self.operation_found_at_inputs = operation_found_at_inputs
        self.atomicals_spent_at_inputs = atomicals_spent_at_inputs
        self.ft_output_blueprint = ft_output_blueprint
        self.nft_output_blueprint = nft_output_blueprint

        self.tx_id = hash_to_hex_str(tx_hash)

    def __iter__(self):
        yield "tx_id", self.tx_id
        yield "operation_found_at_inputs", self.operation_found_at_inputs
        yield "atomicals_spent_at_inputs", self.atomicals_spent_at_inputs
        yield "ft_output_blueprint", self.ft_output_blueprint
        yield "nft_output_blueprint", self.nft_output_blueprint


class AtomicalsValidationError(Exception):
    """Raised when Atomicals Validation Error"""


def order_ft_inputs(ft_atomicals, sort_by_fifo):
>>>>>>> 1432ff31
    atomical_list = []
    # If sorting is by FIFO, then get the mappng of which FTs are at which inputs
    if sort_by_fifo:
        input_idx_map = {}
        for atomical_id, ft_info in ft_atomicals.items():
            for input_index_for_atomical in ft_info.input_indexes:
                txin_index = input_index_for_atomical.txin_index
                input_idx_map[txin_index] = input_idx_map.get(txin_index) or []
                input_idx_map[txin_index].append(atomical_id)
        # Now for each input, we assign the atomicals, making sure to ignore the ones we've seen already
        seen_atomical_id_map = {}
        for input_idx, atomicals_array in sorted(input_idx_map.items()):
            for atomical_id in sorted(atomicals_array):
                if seen_atomical_id_map.get(atomical_id):
                    continue
                seen_atomical_id_map[atomical_id] = True
                atomical_list.append(ft_atomicals[atomical_id])
    else:
        for atomical_id, ft_info in sorted(ft_atomicals.items()):
            atomical_list.append(ft_info)
    return atomical_list

<<<<<<< HEAD
  # Maps all the inputs that contain NFTs
  @classmethod
  def build_nft_input_idx_to_atomical_map(cls, get_atomicals_id_mint_info, atomicals_spent_at_inputs):
    input_idx_to_atomical_ids_map = {}
    for txin_index, atomicals_entry_list in atomicals_spent_at_inputs.items():
      for atomicals_entry in atomicals_entry_list:
        atomical_id = atomicals_entry['atomical_id']
        atomical_mint_info = get_atomicals_id_mint_info(atomical_id, True)
        if not atomical_mint_info: 
            raise AtomicalsTransferBlueprintBuilderError(f'build_nft_input_idx_to_atomical_map {atomical_id.hex()} not found in mint info. IndexError.')
        if atomical_mint_info['type'] != 'NFT':
            continue
        input_idx_to_atomical_ids_map[txin_index] = input_idx_to_atomical_ids_map.get(txin_index) or {}
        # map_atomical_ids_to_summaries[atomical_id] = AtomicalInputSummary(atomical_id, atomicals_id_mint_info_map[atomical_id]['type'], atomicals_id_mint_info_map[atomical_id])
        # map_atomical_ids_to_summaries[atomical_id].apply_input(txin_index, value, exponent)
        input_idx_to_atomical_ids_map[txin_index][atomical_id] = AtomicalInputSummary(atomical_id, atomical_mint_info['type'], atomical_mint_info)
        # Populate the summary information
        value = atomicals_entry['data_ex']['value']
        # Exponent is always 0 for NFTs
        exponent = atomicals_entry['data_ex']['exponent']
        assert(exponent == 0)
        input_idx_to_atomical_ids_map[txin_index][atomical_id].apply_input(txin_index, value, exponent)
    return input_idx_to_atomical_ids_map

  @classmethod
  def calculate_nft_atomicals_regular(cls, nft_map, nft_atomicals: 'dict[bytes, AtomicalInputSummary]', tx, operations_found_at_inputs, sort_fifo):
    # Use a simplified mapping of NFTs using FIFO to the outputs 
    if sort_fifo:
      next_output_idx = 0
      map_output_idxs_for_atomicals: "dict[int, dict[Literal['atomicals'], dict[bytes, AtomicalInputSummary]]]" = {}
      # Build a map of input ids to NFTs
      for input_idx, atomicals_ids_map in nft_map.items():
        found_atomical_at_input = False
        for atomical_id, atomical_summary_info in atomicals_ids_map.items():
          found_atomical_at_input = True 
          expected_output_index = next_output_idx
          if expected_output_index >= len(tx.outputs) or is_unspendable_genesis(tx.outputs[expected_output_index].pk_script) or is_unspendable_legacy(tx.outputs[expected_output_index].pk_script):
            expected_output_index = 0
          # Also keep them at the 0'th index if the split command was used
          if is_split_operation(operations_found_at_inputs):
            expected_output_index = 0    
          map_output_idxs_for_atomicals[expected_output_index] = map_output_idxs_for_atomicals.get(expected_output_index) or {'atomicals': {}}
          map_output_idxs_for_atomicals[expected_output_index]['atomicals'][atomical_id] = atomical_summary_info
        if found_atomical_at_input:
          next_output_idx += 1
      return AtomicalNftOutputBlueprintAssignmentSummary(map_output_idxs_for_atomicals)
    else:
      map_output_idxs_for_atomicals: "dict[int, dict[Literal['atomicals'], dict[bytes, AtomicalInputSummary]]]" = {}
      # Assign NFTs the legacy way with 1:1 inputs to outputs
      for atomical_id, atomical_summary_info in nft_atomicals.items():
        expected_output_index = AtomicalsTransferBlueprintBuilder.calculate_nft_output_index_legacy(atomical_summary_info.input_indexes[0].txin_index, tx, operations_found_at_inputs)
        map_output_idxs_for_atomicals[expected_output_index] = map_output_idxs_for_atomicals.get(expected_output_index) or {'atomicals': {}}
        map_output_idxs_for_atomicals[expected_output_index]['atomicals'][atomical_id] = atomical_summary_info
      return AtomicalNftOutputBlueprintAssignmentSummary(map_output_idxs_for_atomicals)
    
  @classmethod
  def calculate_nft_atomicals_splat(cls, nft_atomicals: 'dict[bytes, AtomicalInputSummary]', tx):
      # Splat takes all of the NFT atomicals across all inputs (including multiple atomicals at the same utxo) 
      # and then separates them into their own distinctive output such that the result of the operation is no two atomicals
      # will share a resulting output. This operation requires that there are at least as many outputs as there are NFT atomicals
      # If there are not enough, then this is considered a noop and those extra NFTs are assigned to output 0
      # If there are enough outputs, then the earliest atomical (sorted lexicographically in ascending order) goes to the 0'th output,
      # then the second atomical goes to the 1'st output, etc until all atomicals are assigned to their own output.
      expected_output_index_incrementing = 0 # Begin assigning splatted atomicals at the 0'th index
      output_colored_map: "dict[int, dict[Literal['atomicals'], dict[bytes, AtomicalInputSummary]]]" = {}
      for atomical_id, atomical_summary_info in sorted(nft_atomicals.items()):
          expected_output_index = expected_output_index_incrementing
          if expected_output_index_incrementing >= len(tx.outputs) or is_unspendable_genesis(tx.outputs[expected_output_index_incrementing].pk_script) or is_unspendable_legacy(tx.outputs[expected_output_index_incrementing].pk_script):
              expected_output_index = 0
          output_colored_map[expected_output_index] = output_colored_map.get(expected_output_index) or {'atomicals': {}}
          output_colored_map[expected_output_index]['atomicals'][atomical_id] = atomical_summary_info
          expected_output_index_incrementing += 1 
      return AtomicalNftOutputBlueprintAssignmentSummary(output_colored_map) 
      
  @classmethod
  def calculate_output_blueprint_nfts(cls, get_atomicals_id_mint_info, tx, nft_atomicals, atomicals_spent_at_inputs, operations_found_at_inputs, sort_fifo):
      if not nft_atomicals or len(nft_atomicals) == 0:
          return AtomicalNftOutputBlueprintAssignmentSummary({})
      should_splat_nft_atomicals = is_splat_operation(operations_found_at_inputs)
      if should_splat_nft_atomicals and len(nft_atomicals.keys()) > 0:
          return AtomicalsTransferBlueprintBuilder.calculate_nft_atomicals_splat(nft_atomicals, tx)
      else:
        # To sort by fifo for NFTs, we also need to calculate a mapping of the nfts to inputs first
        nft_map = AtomicalsTransferBlueprintBuilder.build_nft_input_idx_to_atomical_map(get_atomicals_id_mint_info, atomicals_spent_at_inputs)
        return AtomicalsTransferBlueprintBuilder.calculate_nft_atomicals_regular(nft_map, nft_atomicals, tx, operations_found_at_inputs, sort_fifo)  
  
  @classmethod
  def calculate_output_blueprint_fts(cls, tx, ft_atomicals, operations_found_at_inputs, sort_fifo):
      if not ft_atomicals or len(ft_atomicals) == 0:
          return AtomicalFtOutputBlueprintAssignmentSummary({}, {}, True, None) 
      
      # Split apart multiple NFT/FT from a UTXO
      should_split_ft_atomicals = is_split_operation(operations_found_at_inputs)
      if should_split_ft_atomicals:
          return AtomicalsTransferBlueprintBuilder.color_ft_atomicals_split(ft_atomicals, operations_found_at_inputs, tx)
     
      # Normal assignment in all cases including fall through of failure to provide a target exponent in the above resubstantiation
      return AtomicalsTransferBlueprintBuilder.color_ft_atomicals_regular(ft_atomicals, tx, sort_fifo)

  @classmethod
  def color_ft_atomicals_split(cls, ft_atomicals, operations_found_at_inputs, tx):
    output_colored_map = {}  
    fts_burned = {}               
    cleanly_assigned = True
    for atomical_id, atomical_info in sorted(ft_atomicals.items()):
      expected_output_indexes = []
      remaining_value = get_adjusted_sats_needed_by_exponent(atomical_info.total_tokenvalue, atomical_info.max_exponent)
      # The FT type has the 'split' (y) method which allows us to selectively split (skip) a certain total number of token units (satoshis)
      # before beginning to color the outputs.
      # Essentially this makes it possible to "split" out multiple FT's located at the same input
      # If the input at index 0 has the split operation, then it will apply for the atomical token generally across all inputs and the first output will be skipped
      total_amount_to_skip = 0
      # Uses the compact form of atomical id as the keys for developer convenience
      total_amount_to_skip_potential = operations_found_at_inputs and operations_found_at_inputs.get('payload').get(location_id_bytes_to_compact(atomical_id))
      # Sanity check to ensure it is a non-negative integer
      if isinstance(total_amount_to_skip_potential, int) and total_amount_to_skip_potential >= 0:
        total_amount_to_skip = total_amount_to_skip_potential
      total_skipped_so_far = 0
      for out_idx, txout in enumerate(tx.outputs): 
        # If the first output should be skipped and we have not yet done so, then skip/ignore it
        if total_amount_to_skip > 0 and total_skipped_so_far < total_amount_to_skip:
            total_skipped_so_far += txout.value 
            continue 
        # For all remaining outputs attach colors as long as there is adequate remaining_value left to cover the entire output value
        if txout.value <= remaining_value:
          expected_output_indexes.append(out_idx)
          remaining_value -= txout.value
          output_colored_map[out_idx] = output_colored_map.get(out_idx) or {'atomicals': {}}
          output_colored_map[out_idx]['atomicals'][atomical_id] = AtomicalColoredOutputFt(atomical_info.max_exponent, txout.value, get_nominal_token_value(txout.value, atomical_info.max_exponent), atomical_info)
          # We are done assigning all remaining values
          if remaining_value == 0:
              break
        # Exit case when we have no more remaining_value to assign or the next output is greater than what we have in remaining_value
        if txout.value > remaining_value or remaining_value < 0:
            cleanly_assigned = False # Used to indicate that all was cleanly assigned
            fts_burned[atomical_id] = get_nominal_token_value(remaining_value, atomical_info.max_exponent)
            break
      # Used to indicate that all was cleanly assigned
      if remaining_value != 0:
        cleanly_assigned = False
        fts_burned[atomical_id] = get_nominal_token_value(remaining_value, atomical_info.max_exponent)
    
    return AtomicalFtOutputBlueprintAssignmentSummary(output_colored_map, fts_burned, cleanly_assigned, None) 

  @classmethod
  def color_ft_atomicals_regular(cls, ft_atomicals, tx, sort_fifo):
      output_colored_map: "dict[int, dict[Literal['atomicals'], dict[bytes, AtomicalColoredOutputFt]]]" = {}
      ft_coloring_summary = calculate_outputs_to_color_for_ft_atomical_ids(tx, ft_atomicals, sort_fifo)
      if not ft_coloring_summary: 
        return AtomicalFtOutputBlueprintAssignmentSummary({}, {}, True, None) 
      
      first_atomical_id = None 
      if ft_coloring_summary.atomicals_list and len(ft_coloring_summary.atomicals_list):
        first_atomical_id = ft_coloring_summary.atomicals_list[0].atomical_id
      
      for atomical_id, atomical_info in ft_coloring_summary.atomical_id_to_expected_outs_map.items():
        for expected_output_index in atomical_info.expected_outputs:
            txout = tx.outputs[expected_output_index]
            output_colored_map[expected_output_index] = output_colored_map.get(expected_output_index) or {'atomicals': {}}
            output_colored_map[expected_output_index]['atomicals'][atomical_id] = AtomicalColoredOutputFt(atomical_info.exponent, txout.value, get_nominal_token_value(txout.value, atomical_info.exponent), atomical_info)
      
      return AtomicalFtOutputBlueprintAssignmentSummary(output_colored_map, ft_coloring_summary.fts_burned, ft_coloring_summary.cleanly_assigned, first_atomical_id) 
  
  @classmethod
  def calculate_output_blueprint(cls, get_atomicals_id_mint_info, tx, nft_atomicals, ft_atomicals, atomicals_spent_at_inputs, operations_found_at_inputs, sort_fifo):
      nft_blueprint = AtomicalsTransferBlueprintBuilder.calculate_output_blueprint_nfts(get_atomicals_id_mint_info, tx, nft_atomicals, atomicals_spent_at_inputs, operations_found_at_inputs, sort_fifo)
      ft_blueprint = AtomicalsTransferBlueprintBuilder.calculate_output_blueprint_fts(tx, ft_atomicals, operations_found_at_inputs, sort_fifo)
      return nft_blueprint, ft_blueprint 

  # Builds a map and image of all the inputs and their satvalue and tokenvalue (adjusted by exponent)
  # This is the base datastructure used to color FT outputs and determine what exact satvalue will be needed to maintain input token value to outputs
  @classmethod
  def build_atomical_input_summaries(cls, get_atomicals_id_mint_info, map_atomical_ids_to_summaries: 'dict[bytes, AtomicalInputSummary]', atomicals_entry_list, txin_index):
      atomicals_id_mint_info_map = {}
      # For each input atomical spent at the current input...
      for atomicals_entry in atomicals_entry_list:
          atomical_id = atomicals_entry['atomical_id']
          # value, = unpack_le_uint64(atomicals_entry['data'][HASHX_LEN + SCRIPTHASH_LEN : HASHX_LEN + SCRIPTHASH_LEN + 8])
          # exponent, = unpack_le_uint16_from(atomicals_entry['data'][HASHX_LEN + SCRIPTHASH_LEN + 8: HASHX_LEN + SCRIPTHASH_LEN + 8 + 2])
          value = atomicals_entry['data_ex']['value']
          exponent = atomicals_entry['data_ex']['exponent'] 
          # assert(value == atomicals_entry['data_ex']['value'])
          # assert(exponent == atomicals_entry['data_ex']['exponent'])
          # Perform a cache lookup for the mint information since we do not want to query multiple times for same input atomical_id
          if not atomicals_id_mint_info_map.get(atomical_id):
              atomical_mint_info = get_atomicals_id_mint_info(atomical_id, True)
              if not atomical_mint_info: 
                  raise AtomicalsTransferBlueprintBuilderError(f'build_atomical_input_summaries {atomical_id.hex()} not found in mint info. IndexError.')
              atomicals_id_mint_info_map[atomical_id] = atomical_mint_info
          # The first time we encounter the atomical we build the initialization struct
          # it doesn't matter if it's an NFT or FT
          # However note that only FTs will have an exponent >= 0 as NFT will always be exponent = 0
          if not map_atomical_ids_to_summaries.get(atomical_id):
            map_atomical_ids_to_summaries[atomical_id] = AtomicalInputSummary(atomical_id, atomicals_id_mint_info_map[atomical_id]['type'], atomicals_id_mint_info_map[atomical_id])
          map_atomical_ids_to_summaries[atomical_id].apply_input(txin_index, value, exponent)
      return map_atomical_ids_to_summaries
  
  @classmethod
  def build_atomical_input_summaries_by_type(cls, get_atomicals_id_mint_info, atomicals_spent_at_inputs):
      map_atomical_ids_to_summaries: 'dict[bytes, AtomicalInputSummary]' = {}
      for txin_index, atomicals_entry_list in atomicals_spent_at_inputs.items():
          # Accumulate the total input value by atomical_id
          # The value will be used below to determine the amount of input we can allocate for FT's
          AtomicalsTransferBlueprintBuilder.build_atomical_input_summaries(get_atomicals_id_mint_info, map_atomical_ids_to_summaries, atomicals_entry_list, txin_index)
      # Group the atomicals by NFT and FT for easier handling
      nft_atomicals: 'dict[bytes, AtomicalInputSummary]' = {}
      ft_atomicals: 'dict[bytes, AtomicalInputSummary]' = {}
      for atomical_id, mint_info in map_atomical_ids_to_summaries.items(): 
          if mint_info.type == 'NFT':
              nft_atomicals[atomical_id] = mint_info
          elif mint_info.type == 'FT':
              ft_atomicals[atomical_id] = mint_info
          else:
              raise AtomicalsTransferBlueprintBuilderError(f'color_atomicals_outputs: Invalid type. IndexError')
      atomicals_ids_spent = []
      for atomical_id, unused in nft_atomicals.items():
        atomicals_ids_spent.append(atomical_id)
      for atomical_id, unused in ft_atomicals.items():
        atomicals_ids_spent.append(atomical_id)
      return nft_atomicals, ft_atomicals, atomicals_ids_spent

  @classmethod
  def calculate_nft_output_index_legacy(cls, input_idx, tx, operations_found_at_inputs):
    expected_output_index = input_idx
    # If it was unspendable output, then just set it to the 0th location
    # ...and never allow an NFT atomical to be burned accidentally by having insufficient number of outputs either
    # The expected output index will become the 0'th index if the 'x' extract operation was specified or there are insufficient outputs
    if expected_output_index >= len(tx.outputs) or is_unspendable_genesis(tx.outputs[expected_output_index].pk_script) or is_unspendable_legacy(tx.outputs[expected_output_index].pk_script):
        expected_output_index = 0
    # If this was the 'split' (y) command, then also move them to the 0th output
    if is_split_operation(operations_found_at_inputs):
      expected_output_index = 0    
    return expected_output_index

  # Assign the ft quantity basic from the start_out_idx to the end until exhausted
  # Returns the sequence of output indexes that matches until the final one that matched
  # Also returns whether it fit cleanly in (ie: exact with no left overs or under)
  @classmethod
  def assign_expected_outputs_basic(cls, total_value_to_assign, tx, start_out_idx):
      expected_output_indexes = []
      remaining_value = total_value_to_assign
      idx_count = 0
      if start_out_idx >= len(tx.outputs):
          return False, expected_output_indexes, 0
      for out_idx, txout in enumerate(tx.outputs): 
          # Only consider outputs from the starting index
          if idx_count < start_out_idx:
              idx_count += 1
              continue
          # For all remaining outputs attach colors as long as there is adequate remaining_value left to cover the entire output value
          if is_unspendable_genesis(txout.pk_script) or is_unspendable_legacy(txout.pk_script):
              idx_count += 1
              continue
          if txout.value <= remaining_value:
              expected_output_indexes.append(out_idx)
              remaining_value -= txout.value
              if remaining_value == 0:
                  # The token input was fully exhausted cleanly into the outputs
                  return True, expected_output_indexes, remaining_value
          # Exit case output is greater than what we have in remaining_value
          else:
              # There was still some token units left, but the next output was greater than the amount. Therefore we burned the remainder tokens.
              return False, expected_output_indexes, remaining_value
          idx_count += 1
      # There was still some token units left, but there were no more outputs to take the quantity. Tokens were burned.
      return False, expected_output_indexes, remaining_value

  @classmethod
  def get_atomical_id_for_payment_marker_if_found(cls, tx):
    ''' Get the atomical id if found for a payment marker op_return'''
    found_atomical_id = None
    for idx, txout in enumerate(tx.outputs):
        # Note that we accept 'p' and 'd' as payment marker types for either dmitem or subrealm payments now
        found_atomical_id = is_op_return_subrealm_payment_marker_atomical_id(txout.pk_script)
        if found_atomical_id:
          return found_atomical_id, idx, 'subrealm'
        found_atomical_id = is_op_return_dmitem_payment_marker_atomical_id(txout.pk_script)
        if found_atomical_id:
          return found_atomical_id, idx, 'dmitem'
        
    return found_atomical_id, None, None
  
  def are_payments_satisfied(self, expected_payment_outputs):
    if not isinstance(expected_payment_outputs, dict) or len(expected_payment_outputs.keys()) < 1:
      return False
    
    # Just in case do not allow payments to be satisfied for split operation as it allows reassigning ARC20
    if self.is_split_operation():
      return False 
    
    # Just in case also ensure there was a payment marker for the current tx
    atomical_id_to_pay, marker_idx, entity_type = AtomicalsTransferBlueprintBuilder.get_atomical_id_for_payment_marker_if_found(self.tx)
    if not atomical_id_to_pay:
      return False 
    
    expected_output_keys_satisfied = {}
    # Set up the expected output scripts to be satisfied for the payments
    for output_script_key, output_script_details in expected_payment_outputs.items():
      ft_atomical_id = output_script_details.get('id')
      if ft_atomical_id:
        if not is_compact_atomical_id(ft_atomical_id):
          return False
        # Map the output script hex with the atomical id that it must be colored with
        atomical_id_expected_color_long_from = compact_to_location_id_bytes(ft_atomical_id)
        expected_output_keys_satisfied[output_script_key + atomical_id_expected_color_long_from.hex()] = False
      else:
        # Map the output script hex only
        expected_output_keys_satisfied[output_script_key] = False
        
    # Prepare the mapping of which ARC20 is paid at which output
    ft_coloring_summary = calculate_outputs_to_color_for_ft_atomical_ids(self.tx, self.ft_atomicals, self.sort_fifo)
    output_idx_to_atomical_id_map = {}
    if ft_coloring_summary:
      output_idx_to_atomical_id_map = build_reverse_output_to_atomical_id_exponent_map(ft_coloring_summary.atomical_id_to_expected_outs_map)
    
    # For each of the outputs, assess whether it matches any of the required payment output expectations
    for idx, txout in enumerate(self.tx.outputs):
      output_script_hex = txout.pk_script.hex()
      # Ensure there is a payment rule for the current output of the tx, or skip it
      expected_output_payment_value_dict = expected_payment_outputs.get(output_script_hex, None)
      if not expected_output_payment_value_dict or not isinstance(expected_output_payment_value_dict, dict):
          continue
      
      # There is no value defined or the expected payment is below the dust limit, or skip it
      expected_output_payment_value = expected_output_payment_value_dict.get('v', None)
      if not is_integer_num(expected_output_payment_value) or expected_output_payment_value < SUBNAME_MIN_PAYMENT_DUST_LIMIT:
        continue 
      
      expected_output_payment_id_type = expected_output_payment_value_dict.get('id', None)
      # If it's a regular satoshi payment, then just check it is at least the amount of the expected payment value
      if not expected_output_payment_id_type:
          # Normal satoshi payment just check the amount of the sats is the expected amount
          if txout.value >= expected_output_payment_value:
            expected_output_keys_satisfied[output_script_hex] = True # Mark that the output was matched at least once   
      else:
        # Otherwise it is a payment in a specific ARC20 fungible token
        expected_output_payment_id_type_long_form = compact_to_location_id_bytes(expected_output_payment_id_type)
        # Check in the reverse map if the current output idx is colored with the expected color
        output_summary = output_idx_to_atomical_id_map.get(idx)
        if output_summary and output_summary.get(expected_output_payment_id_type_long_form, None) != None:
          # Ensure the normalized tokenvalue is greater than or equal to the expected payment amount in that token type
          exponent_for_for_atomical_id = output_summary.get(expected_output_payment_id_type_long_form)
          tokenvalue = get_nominal_token_value(txout.value, exponent_for_for_atomical_id)
          if tokenvalue >= expected_output_payment_value:
            expected_output_keys_satisfied[output_script_hex + expected_output_payment_id_type_long_form.hex()] = True # Mark that the output was matched at least once
    
    # Check if there are any unsatisfied requirements
    for output_script_not_used, satisfied in expected_output_keys_satisfied.items():
        if not satisfied:
          self.logger.warning(f'are_payments_satisfied is_all_outputs_matched_not_satisfied={expected_output_keys_satisfied} tx_hash={hash_to_hex_str(self.tx_hash)}')
          return False
    # We got this far that means all requirements were satisfied, do one final check to ensure there was at least one payment output required                
    return len(expected_output_keys_satisfied) > 0 
  
  def validate_ft_transfer_has_no_inflation(self, atomical_id_to_expected_outs_map, tx, ft_atomicals):
    sanity_check_sums = {}
    
    for atomical_id, outputs_to_color in atomical_id_to_expected_outs_map.items():
        sanity_check_sums[atomical_id] = 0
        for expected_output_index in outputs_to_color:
            sanity_check_sums[atomical_id] += tx.outputs[expected_output_index].value
    
    # Sanity check that there can be no inflation
    for atomical_id, ft_info in sorted(ft_atomicals.items()):
        sum_out_value = sanity_check_sums.get(atomical_id)
        input_value = ft_info['value']
        if sum_out_value and sum_out_value > input_value:
            atomical_id_compact = location_id_bytes_to_compact(atomical_id)
            raise AtomicalsTransferBlueprintBuilderError(f'validate_ft_transfer_has_no_inflation: Fatal error the output sum of outputs is greater than input sum for Atomical: atomical_id={atomical_id_compact} input_value={input_value} sum_out_value={sum_out_value} {hash_to_hex_str(tx_hash)} ft_atomicals={ft_atomicals}')
  
  def is_split_operation(self):
    return is_split_operation(self.operations_found_at_inputs)
    
  def get_nft_output_blueprint(self):
    return self.nft_output_blueprint
  
  def get_ft_output_blueprint(self):
    return self.ft_output_blueprint

  def get_are_fts_burned(self):
    return self.are_fts_burned

  def get_fts_burned(self):
    return self.fts_burned
  
  def get_atomical_ids_spent(self):
    return self.atomical_ids_spent
=======

class AtomicalsTransferBlueprintBuilder:
    """Atomicals transfer blueprint builder for calculating outputs to color"""

    def __init__(
        self,
        logger,
        atomicals_spent_at_inputs,
        operations_found_at_inputs,
        tx_hash,
        tx,
        get_atomicals_id_mint_info,
        sort_fifo,
        is_custom_coloring_activated,
    ):
        self.logger = logger
        self.atomicals_spent_at_inputs = atomicals_spent_at_inputs
        self.operations_found_at_inputs = operations_found_at_inputs
        self.tx_hash = tx_hash
        self.tx = tx
        self.get_atomicals_id_mint_info = get_atomicals_id_mint_info
        self.sort_fifo = sort_fifo
        self.is_custom_coloring_activated = is_custom_coloring_activated
        (
            nft_atomicals,
            ft_atomicals,
            atomical_ids_spent,
        ) = AtomicalsTransferBlueprintBuilder.build_atomical_input_summaries_by_type(
            self.get_atomicals_id_mint_info, atomicals_spent_at_inputs
        )
        self.nft_atomicals = nft_atomicals
        self.ft_atomicals = ft_atomicals
        (
            nft_output_blueprint,
            ft_output_blueprint,
        ) = AtomicalsTransferBlueprintBuilder.calculate_output_blueprint(
            self.get_atomicals_id_mint_info,
            self.tx,
            self.nft_atomicals,
            self.ft_atomicals,
            self.atomicals_spent_at_inputs,
            self.operations_found_at_inputs,
            self.sort_fifo,
            self.is_custom_coloring_activated,
        )
        self.nft_output_blueprint = nft_output_blueprint
        self.ft_output_blueprint = ft_output_blueprint
        # if len(ft_atomicals) > 0 or len(nft_atomicals) > 0:
        #     self.logger.info(
        #         f'tx_hash={hash_to_hex_str(tx_hash)} '
        #         f'atomicals_spent_at_inputs={encode_atomical_ids_hex(atomicals_spent_at_inputs)} '
        #         f'operations_found_at_inputs={operations_found_at_inputs}'
        #     )
        self.fts_burned = ft_output_blueprint.fts_burned
        self.cleanly_assigned = ft_output_blueprint.cleanly_assigned
        self.are_fts_burned = len(ft_output_blueprint.fts_burned) > 0
        self.atomical_ids_spent = atomical_ids_spent
        self.is_mint = is_mint_operation(self.operations_found_at_inputs)

    @classmethod
    def order_ft_inputs(cls, ft_atomicals, sort_by_fifo):
        """Order the inputs by FIFO or by legacy"""
        atomical_list = []
        # If sorting is by FIFO, then get the mappng of which FTs are at which inputs
        if sort_by_fifo:
            input_idx_map = {}
            for atomical_id, ft_info in ft_atomicals.items():
                for input_index_for_atomical in ft_info.input_indexes:
                    txin_index = input_index_for_atomical.txin_index
                    input_idx_map[txin_index] = input_idx_map.get(txin_index) or []
                    input_idx_map[txin_index].append(
                        {
                            "atomical_id": atomical_id,
                        }
                    )
            # Now for each input, we assign the atomicals, making sure to ignore the ones we've seen already
            seen_atomical_id_map = {}
            for input_idx, atomicals_array in sorted(input_idx_map.items()):
                for atomical_id_info in sorted(atomicals_array):
                    if seen_atomical_id_map.get(atomical_id_info["atomical_id"]):
                        continue
                    seen_atomical_id_map[atomical_id_info["atomical_id"]] = True
                    atomical_list.append(ft_atomicals[atomical_id_info["atomical_id"]])
        else:
            for atomical_id, ft_info in sorted(ft_atomicals.items()):
                atomical_list.append(ft_info)
        return atomical_list

    # Maps all the inputs that contain NFTs
    @classmethod
    def build_nft_input_idx_to_atomical_map(cls, get_atomicals_id_mint_info, atomicals_spent_at_inputs):
        input_idx_to_atomical_ids_map = {}
        for txin_index, atomicals_entry_list in atomicals_spent_at_inputs.items():
            for atomicals_entry in atomicals_entry_list:
                atomical_id = atomicals_entry["atomical_id"]
                atomical_mint_info = get_atomicals_id_mint_info(atomical_id, True)
                if not atomical_mint_info:
                    raise AtomicalsTransferBlueprintBuilderError(
                        f"build_nft_input_idx_to_atomical_map {atomical_id.hex()} not found in mint info. "
                        f"IndexError."
                    )
                if atomical_mint_info["type"] != "NFT":
                    continue
                input_idx_to_atomical_ids_map[txin_index] = input_idx_to_atomical_ids_map.get(txin_index) or {}
                input_idx_to_atomical_ids_map[txin_index][atomical_id] = AtomicalInputSummary(
                    atomical_id, atomical_mint_info["type"], atomical_mint_info
                )
                # Populate the summary information
                value = atomicals_entry["data_value"]["sat_value"]
                # Exponent is always 0 for NFTs
                input_idx_to_atomical_ids_map[txin_index][atomical_id].apply_input(txin_index, value, value)
        return input_idx_to_atomical_ids_map

    @classmethod
    def calculate_nft_atomicals_regular(cls, nft_map, nft_atomicals, tx, operations_found_at_inputs, sort_fifo):
        # Use a simplified mapping of NFTs using FIFO to the outputs
        if sort_fifo:
            next_output_idx = 0
            map_output_idxs_for_atomicals = {}
            # Build a map of input ids to NFTs
            for input_idx, atomicals_ids_map in nft_map.items():
                found_atomical_at_input = False
                for atomical_id, atomical_summary_info in atomicals_ids_map.items():
                    found_atomical_at_input = True
                    expected_output_index = next_output_idx
                    if (
                        expected_output_index >= len(tx.outputs)
                        or is_unspendable_genesis(tx.outputs[expected_output_index].pk_script)
                        or is_unspendable_legacy(tx.outputs[expected_output_index].pk_script)
                    ):
                        expected_output_index = 0
                    # Also keep them at the 0'th index if the split command was used
                    if is_split_operation(operations_found_at_inputs):
                        expected_output_index = 0
                    map_output_idxs_for_atomicals[expected_output_index] = map_output_idxs_for_atomicals.get(
                        expected_output_index
                    ) or {"atomicals": {}}
                    map_output_idxs_for_atomicals[expected_output_index]["atomicals"][
                        atomical_id
                    ] = atomical_summary_info
                if found_atomical_at_input:
                    next_output_idx += 1
            return AtomicalNftOutputBlueprintAssignmentSummary(map_output_idxs_for_atomicals)
        else:
            map_output_idxs_for_atomicals = {}
            # Assign NFTs the legacy way with 1:1 inputs to outputs
            for atomical_id, atomical_summary_info in nft_atomicals.items():
                expected_output_index = AtomicalsTransferBlueprintBuilder.calculate_nft_output_index_legacy(
                    atomical_summary_info.input_indexes[0].txin_index,
                    tx,
                    operations_found_at_inputs,
                )
                map_output_idxs_for_atomicals[expected_output_index] = map_output_idxs_for_atomicals.get(
                    expected_output_index
                ) or {"atomicals": {}}
                map_output_idxs_for_atomicals[expected_output_index]["atomicals"][atomical_id] = atomical_summary_info
            return AtomicalNftOutputBlueprintAssignmentSummary(map_output_idxs_for_atomicals)

    @classmethod
    def calculate_nft_atomicals_splat(cls, nft_atomicals, tx):
        # Splat takes all the NFT atomicals across all inputs (including multiple atomicals at the same utxo) and then
        # separates them into their own distinctive output such that the result of the operation is no two atomicals
        # will share a resulting output. This operation requires that there are at least as many outputs
        # as there are NFT atomicals. If there are not enough, then this is considered a noop and those extra NFTs
        # are assigned to output 0. If there are enough outputs, then the earliest atomical
        # (sorted lexicographically in ascending order) goes to the 0'th output, then the second atomical goes to the
        # 1'st output, etc, until all atomicals are assigned to their own output.
        expected_output_index_incrementing = 0  # Begin assigning splatted atomicals at the 0'th index
        output_colored_map = {}
        for atomical_id, atomical_summary_info in sorted(nft_atomicals.items()):
            expected_output_index = expected_output_index_incrementing
            if (
                expected_output_index_incrementing >= len(tx.outputs)
                or is_unspendable_genesis(tx.outputs[expected_output_index_incrementing].pk_script)
                or is_unspendable_legacy(tx.outputs[expected_output_index_incrementing].pk_script)
            ):
                expected_output_index = 0
            output_colored_map[expected_output_index] = output_colored_map.get(expected_output_index) or {
                "atomicals": {}
            }
            output_colored_map[expected_output_index]["atomicals"][atomical_id] = atomical_summary_info
            expected_output_index_incrementing += 1
        return AtomicalNftOutputBlueprintAssignmentSummary(output_colored_map)

    @classmethod
    def custom_color_nft_atomicals(cls, nft_atomicals, operations_found_at_inputs, tx):
        nfts_burned = {}
        output_colored_map = {}
        for atomical_id, atomical_info in sorted(nft_atomicals.items()):
            remaining_value = atomical_info.atomical_value
            for out_idx, txout in enumerate(tx.outputs):
                compact_atomical_id = location_id_bytes_to_compact(atomical_id)
                compact_atomical_id_data = {
                    int(k): v
                    for k, v in operations_found_at_inputs.get("payload", {}).get(compact_atomical_id, {}).items()
                }
                expected_value = compact_atomical_id_data.get(out_idx, 0)
                if expected_value <= 0 or remaining_value <= 0:
                    continue
                # if payload try to color two or more outputs, it will try to color output 0.
                if len(compact_atomical_id_data.keys()) > 1:
                    expected_output_index = 0
                else:
                    if out_idx not in compact_atomical_id_data.keys():  # if out_idx not in payload keys, skip
                        continue
                    expected_output_index = out_idx
                if not output_colored_map.get(expected_output_index):
                    output_colored_map[expected_output_index] = {"atomicals": {}}
                output_colored_map[expected_output_index]["atomicals"][atomical_id] = atomical_info
                remaining_value -= expected_value
            if remaining_value > 0:
                nfts_burned[atomical_id] = remaining_value
        return AtomicalNftOutputBlueprintAssignmentSummary(output_colored_map, nfts_burned)

    @classmethod
    def calculate_output_blueprint_nfts(
        cls,
        get_atomicals_id_mint_info,
        tx,
        nft_atomicals,
        atomicals_spent_at_inputs,
        operations_found_at_inputs,
        sort_fifo,
        is_custom_coloring_activated,
    ) -> AtomicalNftOutputBlueprintAssignmentSummary:
        if not nft_atomicals or len(nft_atomicals) == 0:
            return AtomicalNftOutputBlueprintAssignmentSummary({})
        should_splat_nft_atomicals = is_splat_operation(operations_found_at_inputs)
        if should_splat_nft_atomicals and len(nft_atomicals.keys()) > 0:
            return AtomicalsTransferBlueprintBuilder.calculate_nft_atomicals_splat(nft_atomicals, tx)
        should_custom_colored_nft_atomicals = is_custom_coloring_activated and is_custom_colored_operation(
            operations_found_at_inputs
        )
        if should_custom_colored_nft_atomicals and len(nft_atomicals.keys()) > 0:
            return AtomicalsTransferBlueprintBuilder.custom_color_nft_atomicals(
                nft_atomicals, operations_found_at_inputs, tx
            )
        # To sort by fifo for NFTs, we also need to calculate a mapping of the nfts to inputs first
        nft_map = AtomicalsTransferBlueprintBuilder.build_nft_input_idx_to_atomical_map(
            get_atomicals_id_mint_info, atomicals_spent_at_inputs
        )
        return AtomicalsTransferBlueprintBuilder.calculate_nft_atomicals_regular(
            nft_map, nft_atomicals, tx, operations_found_at_inputs, sort_fifo
        )

    @classmethod
    def calculate_output_blueprint_fts(
        cls,
        tx,
        ft_atomicals,
        operations_found_at_inputs,
        sort_fifo,
        is_custom_coloring_activated,
    ) -> AtomicalFtOutputBlueprintAssignmentSummary:
        if not ft_atomicals or len(ft_atomicals) == 0:
            return AtomicalFtOutputBlueprintAssignmentSummary({}, {}, True, None)
        # Split apart multiple NFT/FT from a UTXO
        should_split_ft_atomicals = is_split_operation(operations_found_at_inputs)
        if should_split_ft_atomicals:
            return AtomicalsTransferBlueprintBuilder.color_ft_atomicals_split(
                ft_atomicals,
                operations_found_at_inputs,
                tx,
                is_custom_coloring_activated,
            )
        should_custom_colored_ft_atomicals = (
            is_custom_colored_operation(operations_found_at_inputs) and is_custom_coloring_activated
        )
        if should_custom_colored_ft_atomicals:
            return AtomicalsTransferBlueprintBuilder.custom_color_ft_atomicals(
                ft_atomicals, operations_found_at_inputs, tx
            )
        # Normal assignment in all cases including fall through of failure to provide a target exponent
        # in the above resubstantiation
        return AtomicalsTransferBlueprintBuilder.color_ft_atomicals_regular(
            ft_atomicals, tx, sort_fifo, is_custom_coloring_activated
        )

    @classmethod
    def custom_color_ft_atomicals(cls, ft_atomicals, operations_found_at_inputs, tx):
        output_colored_map = {}
        fts_burned = {}
        cleanly_assigned = True
        first_atomical_id = None
        for atomical_id, atomical_info in sorted(ft_atomicals.items()):
            remaining_value = atomical_info.atomical_value
            for out_idx, txout in enumerate(tx.outputs):
                expected_output_index = out_idx
                compact_atomical_id = location_id_bytes_to_compact(atomical_id)
                compact_atomical_id_data = {
                    int(k): v
                    for k, v in operations_found_at_inputs.get("payload", {}).get(compact_atomical_id, {}).items()
                }
                expected_value = compact_atomical_id_data.get(expected_output_index, 0)
                # if expected_value <= 0, ft will burn
                if expected_value <= 0 or remaining_value <= 0:
                    continue
                # if expected_value > txout.value
                # only can assigned txout's value
                # expected_value will equal to txout.value
                if expected_value > txout.value:
                    expected_value = txout.value
                # set cleanly_assigned
                if expected_value < txout.value:
                    cleanly_assigned = False
                output_colored_map[expected_output_index] = output_colored_map.get(expected_output_index) or {
                    "atomicals": {}
                }
                output_colored_map[expected_output_index]["atomicals"][atomical_id] = AtomicalColoredOutputFt(
                    txout.value, expected_value, atomical_info
                )
                remaining_value -= expected_value
            if remaining_value > 0:
                cleanly_assigned = False
                fts_burned[atomical_id] = remaining_value

        if output_colored_map and len(output_colored_map.keys()):
            first_atomical_id = list(list(output_colored_map.values())[0]["atomicals"].keys())[0]
        return AtomicalFtOutputBlueprintAssignmentSummary(
            output_colored_map, fts_burned, cleanly_assigned, first_atomical_id
        )

    @classmethod
    def color_ft_atomicals_split(cls, ft_atomicals, operations_found_at_inputs, tx, is_custom_coloring_activated):
        output_colored_map = {}
        fts_burned = {}
        cleanly_assigned = True
        for atomical_id, atomical_info in sorted(ft_atomicals.items()):
            expected_output_indexes = []
            remaining_value = atomical_info.atomical_value
            # The FT type has the 'split' (y) method which allows us to selectively split (skip)
            # a certain total number of token units (satoshis) before beginning to color the outputs.
            # Essentially this makes it possible to "split" out multiple FT's located at the same input
            # If the input at index 0 has the split operation, then it will apply for the atomical token
            # generally across all inputs and the first output will be skipped
            total_amount_to_skip = 0
            # Uses the compact form of atomical id as the keys for developer convenience
            total_amount_to_skip_potential = operations_found_at_inputs and operations_found_at_inputs.get(
                "payload"
            ).get(location_id_bytes_to_compact(atomical_id))
            # Sanity check to ensure it is a non-negative integer
            if isinstance(total_amount_to_skip_potential, int) and total_amount_to_skip_potential >= 0:
                total_amount_to_skip = total_amount_to_skip_potential
            total_skipped_so_far = 0
            # is_custom_coloring logic
            # use if else keep it simple
            if is_custom_coloring_activated:
                for out_idx, txout in enumerate(tx.outputs):
                    # If the first output should be skipped and we have not yet done so, then skip/ignore it
                    if total_amount_to_skip > 0 and total_skipped_so_far < total_amount_to_skip:
                        total_skipped_so_far += txout.value
                        continue
                    expected_output_indexes.append(out_idx)
                    if txout.value <= remaining_value:
                        expected_value = txout.value
                    else:
                        expected_value = remaining_value
                    remaining_value -= txout.value
                    output_colored_map[out_idx] = output_colored_map.get(out_idx) or {"atomicals": {}}
                    output_colored_map[out_idx]["atomicals"][atomical_id] = AtomicalColoredOutputFt(
                        txout.value, expected_value, atomical_info
                    )
                    if remaining_value == 0:
                        break
                    if remaining_value < 0:
                        remaining_value = 0
                        cleanly_assigned = False  # Used to indicate that all was cleanly assigned
                        break
                if remaining_value != 0:
                    cleanly_assigned = False
                    fts_burned[atomical_id] = remaining_value
            else:
                for out_idx, txout in enumerate(tx.outputs):
                    if total_amount_to_skip > 0 and total_skipped_so_far < total_amount_to_skip:
                        total_skipped_so_far += txout.value
                        continue
                    # For all remaining outputs attach colors as long as there is adequate remaining_value left
                    # to cover the entire output value
                    if txout.value <= remaining_value:
                        expected_output_indexes.append(out_idx)
                        remaining_value -= txout.value
                        output_colored_map[out_idx] = output_colored_map.get(out_idx) or {"atomicals": {}}
                        output_colored_map[out_idx]["atomicals"][atomical_id] = AtomicalColoredOutputFt(
                            txout.value, txout.value, atomical_info
                        )
                        # We are done assigning all remaining values
                        if remaining_value == 0:
                            break
                    # Exit case when we have no more remaining_value to assign or the next output
                    # is greater than what we have in remaining_value
                    if txout.value > remaining_value or remaining_value < 0:
                        cleanly_assigned = False  # Used to indicate that all was cleanly assigned
                        fts_burned[atomical_id] = remaining_value
                        break
                if remaining_value != 0:
                    cleanly_assigned = False
                    fts_burned[atomical_id] = remaining_value
        return AtomicalFtOutputBlueprintAssignmentSummary(output_colored_map, fts_burned, cleanly_assigned, None)

    @classmethod
    def color_ft_atomicals_regular(cls, ft_atomicals, tx, sort_fifo, is_custom_coloring_activated):
        output_colored_map = {}
        ft_coloring_summary = calculate_outputs_to_color_for_ft_atomical_ids(
            tx, ft_atomicals, sort_fifo, is_custom_coloring_activated
        )
        if not ft_coloring_summary:
            return AtomicalFtOutputBlueprintAssignmentSummary({}, {}, True, None)

        first_atomical_id = None
        if ft_coloring_summary.atomicals_list and len(ft_coloring_summary.atomicals_list):
            first_atomical_id = ft_coloring_summary.atomicals_list[0].atomical_id

        if not is_custom_coloring_activated:
            for (
                atomical_id,
                atomical_info,
            ) in ft_coloring_summary.atomical_id_to_expected_outs_map.items():
                for expected_output_index in atomical_info.expected_outputs:
                    txout = tx.outputs[expected_output_index]
                    output_colored_map[expected_output_index] = output_colored_map.get(expected_output_index) or {
                        "atomicals": {}
                    }
                    output_colored_map[expected_output_index]["atomicals"][atomical_id] = AtomicalColoredOutputFt(
                        txout.value, txout.value, atomical_info
                    )
            return AtomicalFtOutputBlueprintAssignmentSummary(
                output_colored_map,
                ft_coloring_summary.fts_burned,
                ft_coloring_summary.cleanly_assigned,
                first_atomical_id,
            )
        else:
            # for multiple expected_outputs case
            cleanly_assigned = True
            for (
                atomical_id,
                atomical_info,
            ) in ft_coloring_summary.atomical_id_to_expected_outs_map.items():
                total_value = atomical_info.expected_values
                if not ft_coloring_summary.cleanly_assigned:
                    cleanly_assigned = False
                for expected_output_index in atomical_info.expected_outputs:
                    txout = tx.outputs[expected_output_index]
                    output_colored_map[expected_output_index] = output_colored_map.get(expected_output_index) or {
                        "atomicals": {}
                    }
                    if total_value >= txout.value:
                        expected_value = txout.value
                        total_value -= expected_value
                    else:
                        expected_value = total_value
                    output_colored_map[expected_output_index]["atomicals"][atomical_id] = AtomicalColoredOutputFt(
                        txout.value, expected_value, atomical_info
                    )
            return AtomicalFtOutputBlueprintAssignmentSummary(
                output_colored_map,
                ft_coloring_summary.fts_burned,
                cleanly_assigned,
                first_atomical_id,
            )

    @classmethod
    def calculate_output_blueprint(
        cls,
        get_atomicals_id_mint_info,
        tx,
        nft_atomicals,
        ft_atomicals,
        atomicals_spent_at_inputs,
        operations_found_at_inputs,
        sort_fifo,
        is_custom_coloring_activated,
    ) -> Tuple[AtomicalNftOutputBlueprintAssignmentSummary, AtomicalFtOutputBlueprintAssignmentSummary,]:
        nft_blueprint = AtomicalsTransferBlueprintBuilder.calculate_output_blueprint_nfts(
            get_atomicals_id_mint_info,
            tx,
            nft_atomicals,
            atomicals_spent_at_inputs,
            operations_found_at_inputs,
            sort_fifo,
            is_custom_coloring_activated,
        )
        ft_blueprint = AtomicalsTransferBlueprintBuilder.calculate_output_blueprint_fts(
            tx,
            ft_atomicals,
            operations_found_at_inputs,
            sort_fifo,
            is_custom_coloring_activated,
        )
        return nft_blueprint, ft_blueprint

        # Builds a map and image of all the inputs and their sat_value and atomical_value (adjusted by exponent)

    # This is the base datastructure used to color FT outputs and determine
    # what exact sat_value will be needed to maintain input token value to outputs
    @classmethod
    def build_atomical_input_summaries(
        cls,
        get_atomicals_id_mint_info,
        map_atomical_ids_to_summaries,
        atomicals_entry_list,
        txin_index,
    ):
        atomicals_id_mint_info_map = {}
        # For each input atomical spent at the current input...
        for atomicals_entry in atomicals_entry_list:
            atomical_id = atomicals_entry["atomical_id"]
            sat_value = atomicals_entry["data_value"]["sat_value"]
            atomical_value = atomicals_entry["data_value"]["atomical_value"]
            # Perform a cache lookup for the mint information since we do not want to query multiple times
            # for same input atomical_id
            if not atomicals_id_mint_info_map.get(atomical_id):
                atomical_mint_info = get_atomicals_id_mint_info(atomical_id, True)
                if not atomical_mint_info:
                    raise AtomicalsTransferBlueprintBuilderError(
                        f"build_atomical_input_summaries {atomical_id.hex()} not found in mint info." f"IndexError."
                    )
                atomicals_id_mint_info_map[atomical_id] = atomical_mint_info
            # The first time we encounter the atomical we build the initialization struct
            # it doesn't matter if it's an NFT or FT
            # However note that only FTs will have an exponent >= 0 as NFT will always be exponent = 0
            if not map_atomical_ids_to_summaries.get(atomical_id):
                map_atomical_ids_to_summaries[atomical_id] = AtomicalInputSummary(
                    atomical_id,
                    atomicals_id_mint_info_map[atomical_id]["type"],
                    atomicals_id_mint_info_map[atomical_id],
                )
            # use atomical_value, not value
            # for Partially case
            map_atomical_ids_to_summaries[atomical_id].apply_input(txin_index, sat_value, atomical_value)
        return map_atomical_ids_to_summaries

    @classmethod
    def build_atomical_input_summaries_by_type(cls, get_atomicals_id_mint_info, atomicals_spent_at_inputs):
        map_atomical_ids_to_summaries = {}
        for txin_index, atomicals_entry_list in atomicals_spent_at_inputs.items():
            # Accumulate the total input value by atomical_id
            # The value will be used below to determine the amount of input we can allocate for FT's
            AtomicalsTransferBlueprintBuilder.build_atomical_input_summaries(
                get_atomicals_id_mint_info,
                map_atomical_ids_to_summaries,
                atomicals_entry_list,
                txin_index,
            )
        # Group the atomicals by NFT and FT for easier handling
        nft_atomicals = {}
        ft_atomicals = {}
        for atomical_id, mint_info in map_atomical_ids_to_summaries.items():
            if mint_info.type == "NFT":
                nft_atomicals[atomical_id] = mint_info
            elif mint_info.type == "FT":
                ft_atomicals[atomical_id] = mint_info
            else:
                raise AtomicalsTransferBlueprintBuilderError(f"color_atomicals_outputs: Invalid type. IndexError")
        atomicals_ids_spent = []
        for atomical_id, unused in nft_atomicals.items():
            atomicals_ids_spent.append(atomical_id)
        for atomical_id, unused in ft_atomicals.items():
            atomicals_ids_spent.append(atomical_id)
        return nft_atomicals, ft_atomicals, atomicals_ids_spent

    @classmethod
    def calculate_nft_output_index_legacy(cls, input_idx, tx, operations_found_at_inputs):
        expected_output_index = input_idx
        # If it was unspendable output, then just set it to the 0th location
        # ...and never allow an NFT atomical to be burned accidentally by having insufficient number of outputs either
        # The expected output index will become the 0'th index if the 'x' extract operation was specified
        # or there are insufficient outputs
        if (
            expected_output_index >= len(tx.outputs)
            or is_unspendable_genesis(tx.outputs[expected_output_index].pk_script)
            or is_unspendable_legacy(tx.outputs[expected_output_index].pk_script)
        ):
            expected_output_index = 0
        # If this was the 'split' (y) command, then also move them to the 0th output
        if is_split_operation(operations_found_at_inputs):
            expected_output_index = 0
        return expected_output_index

    # Assign the ft quantity basic from the start_out_idx to the end until exhausted
    # Returns the sequence of output indexes that matches until the final one that matched
    # Also returns whether it fit cleanly in (ie: exact with no left overs or under)
    @classmethod
    def assign_expected_outputs_basic(cls, total_value_to_assign, tx, start_out_idx, is_custom_coloring_activated):
        expected_output_indexes = []
        remaining_value = total_value_to_assign
        idx_count = 0
        if start_out_idx >= len(tx.outputs):
            return False, expected_output_indexes, 0
        for out_idx, txout in enumerate(tx.outputs):
            # Only consider outputs from the starting index
            if idx_count < start_out_idx:
                idx_count += 1
                continue
            # For all remaining outputs attach colors as long as there is adequate remaining_value left
            # to cover the entire output value
            if is_unspendable_genesis(txout.pk_script) or is_unspendable_legacy(txout.pk_script):
                idx_count += 1
                continue
            if is_custom_coloring_activated:
                # Add out_idx
                expected_output_indexes.append(out_idx)
                remaining_value -= txout.value
                if remaining_value > 0:
                    continue
                if remaining_value == 0:
                    return True, expected_output_indexes, remaining_value
                return False, expected_output_indexes, remaining_value
            else:
                if txout.value <= remaining_value:
                    expected_output_indexes.append(out_idx)
                    remaining_value -= txout.value
                    if remaining_value == 0:
                        # The token input was fully exhausted cleanly into the outputs
                        return True, expected_output_indexes, remaining_value
                # Exit case output is greater than what we have in remaining_value
                else:
                    # There was still some token units left, but the next output was greater than the amount.
                    # Therefore, we burned the remainder tokens.
                    return False, expected_output_indexes, remaining_value
            idx_count += 1
        # There was still some token units left, but there were no more outputs to take the quantity.
        # Tokens were burned.
        return False, expected_output_indexes, remaining_value

    @classmethod
    def get_atomical_id_for_payment_marker_if_found(cls, tx):
        """Get the atomical id if found for a payment marker op_return"""
        found_atomical_id = None
        for idx, txout in enumerate(tx.outputs):
            # Note that we accept 'p' and 'd' as payment marker types for either dmitem or subrealm payments now
            found_atomical_id = is_op_return_subrealm_payment_marker_atomical_id(txout.pk_script)
            if found_atomical_id:
                return found_atomical_id, idx, "subrealm"
            found_atomical_id = is_op_return_dmitem_payment_marker_atomical_id(txout.pk_script)
            if found_atomical_id:
                return found_atomical_id, idx, "dmitem"

        return found_atomical_id, None, None

    def are_payments_satisfied(self, expected_payment_outputs):
        if not isinstance(expected_payment_outputs, dict) or len(expected_payment_outputs.keys()) < 1:
            return False

        # Just in case do not allow payments to be satisfied for split operation as it allows reassigning ARC20
        if self.is_split_operation():
            return False

            # Just in case also ensure there was a payment marker for the current tx
        (
            id_to_pay,
            _,
            _,
        ) = AtomicalsTransferBlueprintBuilder.get_atomical_id_for_payment_marker_if_found(self.tx)
        if not id_to_pay:
            return False

        expected_output_keys_satisfied = {}
        # Set up the expected output scripts to be satisfied for the payments
        for (
            output_script_key,
            output_script_details,
        ) in expected_payment_outputs.items():
            ft_atomical_id = output_script_details.get("id")
            if ft_atomical_id:
                if not is_compact_atomical_id(ft_atomical_id):
                    return False
                # Map the output script hex with the atomical id that it must be colored with
                atomical_id_expected_color_long_from = compact_to_location_id_bytes(ft_atomical_id)
                expected_output_keys_satisfied[output_script_key + atomical_id_expected_color_long_from.hex()] = False
            else:
                # Map the output script hex only
                expected_output_keys_satisfied[output_script_key] = False

        # For each of the outputs, assess whether it matches any of the required payment output expectations
        for idx, txout in enumerate(self.tx.outputs):
            output_script_hex = txout.pk_script.hex()
            # Ensure there is a payment rule for the current output of the tx, or skip it
            expected_output_payment_value_dict = expected_payment_outputs.get(output_script_hex, None)
            if not expected_output_payment_value_dict or not isinstance(expected_output_payment_value_dict, dict):
                continue

            # There is no value defined or the expected payment is below the dust limit, or skip it
            expected_output_payment_value = expected_output_payment_value_dict.get("v", None)
            if (
                not is_integer_num(expected_output_payment_value)
                or expected_output_payment_value < SUBNAME_MIN_PAYMENT_DUST_LIMIT
            ):
                continue

            expected_output_payment_id_type = expected_output_payment_value_dict.get("id", None)
            # If it's a regular satoshi payment, then just check it is at least the amount of the expected payment value
            if not expected_output_payment_id_type:
                # Normal satoshi payment just check the amount of the sats is the expected amount
                if txout.value >= expected_output_payment_value:
                    # Mark that the output was matched at least once
                    expected_output_keys_satisfied[output_script_hex] = True
            else:
                # Otherwise it is a payment in a specific ARC20 fungible token
                expected_output_payment_id_type_long_form = compact_to_location_id_bytes(
                    expected_output_payment_id_type
                )
                # Check in the reverse map if the current output idx is colored with the expected color
                output_summary = (
                    self.ft_output_blueprint.outputs.get(idx, {})
                    .get("atomicals", {})
                    .get(expected_output_payment_id_type_long_form, None)
                )
                if output_summary:
                    # Ensure the normalized atomical_value is greater than
                    # or equal to the expected payment amount in that token type.
                    atomical_value = output_summary.atomical_value
                    if atomical_value >= expected_output_payment_value:
                        # Mark that the output was matched at least once
                        key = output_script_hex + expected_output_payment_id_type_long_form.hex()
                        expected_output_keys_satisfied[key] = True
        # Check if there are any unsatisfied requirements
        for output_script_not_used, satisfied in expected_output_keys_satisfied.items():
            if not satisfied:
                self.logger.warning(
                    f"are_payments_satisfied "
                    f"is_all_outputs_matched_not_satisfied={expected_output_keys_satisfied} "
                    f"tx_hash={hash_to_hex_str(self.tx_hash)}"
                )
                return False
        # We got this far that means all requirements were satisfied,
        # do one final check to ensure there was at least one payment output required.
        return len(expected_output_keys_satisfied) > 0

    def validate_ft_transfer_has_no_inflation(self, atomical_id_to_expected_outs_map, tx, ft_atomicals):
        sanity_check_sums = {}

        for atomical_id, outputs_to_color in atomical_id_to_expected_outs_map.items():
            sanity_check_sums[atomical_id] = 0
            for expected_output_index in outputs_to_color:
                sanity_check_sums[atomical_id] += tx.outputs[expected_output_index].value

        # Sanity check that there can be no inflation
        for atomical_id, ft_info in sorted(ft_atomicals.items()):
            sum_out_value = sanity_check_sums.get(atomical_id)
            input_value = ft_info["atomical_value"]
            if sum_out_value and sum_out_value > input_value:
                atomical_id_compact = location_id_bytes_to_compact(atomical_id)
                raise AtomicalsTransferBlueprintBuilderError(
                    "validate_ft_transfer_has_no_inflation: "
                    "Fatal error the output sum of outputs is greater than input sum for Atomical: "
                    f"atomical_id={atomical_id_compact} "
                    f"input_value={input_value} "
                    f"sum_out_value={sum_out_value} "
                    f"{hash_to_hex_str(self.tx_hash)} "
                    f"ft_atomicals={ft_atomicals}"
                )

    def is_split_operation(self):
        return is_split_operation(self.operations_found_at_inputs)

    def get_nft_output_blueprint(self):
        return self.nft_output_blueprint

    def get_ft_output_blueprint(self):
        return self.ft_output_blueprint

    def get_are_fts_burned(self):
        return self.are_fts_burned

    def get_fts_burned(self):
        return self.fts_burned

    def get_atomical_ids_spent(self):
        return self.atomical_ids_spent
>>>>>>> 1432ff31
<|MERGE_RESOLUTION|>--- conflicted
+++ resolved
@@ -1,39 +1,4 @@
-<<<<<<< HEAD
-from typing import TYPE_CHECKING
-from electrumx.lib.util_atomicals import (
-    is_splat_operation,
-    is_split_operation,
-    is_mint_operation,
-    location_id_bytes_to_compact,
-    is_op_return_subrealm_payment_marker_atomical_id,
-    is_op_return_dmitem_payment_marker_atomical_id,
-    compact_to_location_id_bytes,
-    is_compact_atomical_id,
-    is_integer_num,
-    SUBNAME_MIN_PAYMENT_DUST_LIMIT
-)
-from electrumx.lib.hash import hash_to_hex_str, HASHX_LEN
-from electrumx.lib.util import (
-  unpack_le_uint64, unpack_le_uint16_from
-)
-from electrumx.lib.script import SCRIPTHASH_LEN, is_unspendable_legacy, is_unspendable_genesis
-if TYPE_CHECKING:
-   from typing import Literal
-
-class FtColoringSummary:
-  def __init__(self, atomical_id_to_expected_outs_map: 'dict[bytes, ExpectedOutputSet]', fts_burned: 'dict[bytes, float]', cleanly_assigned: bool, atomicals_list: 'list[AtomicalInputSummary]'):
-    self.atomical_id_to_expected_outs_map = atomical_id_to_expected_outs_map
-    self.cleanly_assigned = cleanly_assigned
-    self.fts_burned = fts_burned
-    self.atomicals_list = atomicals_list 
-
-class ExpectedOutputSet:
-   '''Store the expected output indexes to be colored and the exponent for the outputs to apply'''
-   def __init__(self, expected_outputs: [int], exponent: int):
-      self.expected_outputs = expected_outputs
-      self.exponent = exponent 
-=======
-from typing import Tuple
+from typing import Literal, Tuple
 
 from electrumx.lib.script import is_unspendable_genesis, is_unspendable_legacy
 from electrumx.lib.util_atomicals import *
@@ -70,7 +35,6 @@
         yield "expected_outputs", self.expected_outputs
         yield "expected_values", self.expected_values
 
->>>>>>> 1432ff31
 
 def build_reverse_output_to_atomical_id_exponent_map(atomical_id_to_output_index_map):
     if not atomical_id_to_output_index_map:
@@ -98,12 +62,8 @@
     next_start_out_idx = 0
     potential_atomical_ids_to_output_idxs_map: 'dict[bytes, ExpectedOutputSet]' = {}
     non_clean_output_slots = False
-<<<<<<< HEAD
+    utxo_cleanly_assigned = True
     fts_burned: 'dict[bytes, float]' = {}
-=======
-    utxo_cleanly_assigned = True
-    fts_burned = {}
->>>>>>> 1432ff31
     for item in atomical_list:
         atomical_id = item.atomical_id
         # If a target exponent was provided, then use that instead
@@ -176,113 +136,6 @@
 
 
 class AtomicalsTransferBlueprintBuilderError(Exception):
-<<<<<<< HEAD
-    '''Raised when Atomicals Blueprint builder has an error'''
-
-class AtomicalInputItem:
-    '''An input item struct'''
-    def __init__(self, txin_index, satvalue, tokenvalue, exponent):
-      self.txin_index = txin_index
-      self.satvalue = satvalue
-      self.tokenvalue = tokenvalue
-      self.exponent = exponent
-
-class AtomicalInputSummary:
-  '''Summarize a set of inputs for a transaction'''
-  def __init__(self, atomical_id: bytes, atomical_type: str, mint_info):
-    self.atomical_id = atomical_id 
-    self.type = atomical_type
-    self.total_satsvalue = 0 
-    self.total_tokenvalue = 0
-    self.input_indexes: 'list[AtomicalInputItem]' = []
-    self.max_exponent = 0
-    self.mint_info = mint_info
-
-  def apply_input(self, txin_index, satvalue, exponent):
-    self.total_satsvalue += satvalue
-    # Calculate the tokenvalue for the current input according to the found exponent
-    tokenvalue = get_nominal_token_value(satvalue, exponent)
-    # Accumulate the total token value
-    self.total_tokenvalue += tokenvalue
-    # Track the current input index encountered and the details of the input such as satvalue, tokenvalue, exponent, txin index
-    self.input_indexes.append(AtomicalInputItem(txin_index, satvalue, tokenvalue, exponent))                 
-    # Track the max exponent encountered across all inputs for the same atomical id
-    if self.max_exponent < exponent:
-      self.max_exponent = exponent
-
-class AtomicalColoredOutputFt:
-  def __init__(self, exponent: int, satvalue: int, tokenvalue, input_summary_info: AtomicalInputSummary):
-    self.exponent = exponent
-    self.satvalue = satvalue 
-    self.tokenvalue = tokenvalue 
-    self.input_summary_info = input_summary_info                                                                                 
-
-class AtomicalColoredOutputNft:
-  def __init__(self, input_summary_info: AtomicalInputSummary):
-    self.input_summary_info = input_summary_info  
-    
-class AtomicalFtOutputBlueprintAssignmentSummary:
-  def __init__(self, outputs: "dict[int, dict[Literal['atomicals'], dict[bytes, AtomicalColoredOutputFt]]]", fts_burned: 'dict[bytes, float]', cleanly_assigned: bool, first_atomical_id: bytes):
-    self.outputs = outputs 
-    self.fts_burned = fts_burned
-    self.cleanly_assigned = cleanly_assigned
-    self.first_atomical_id = first_atomical_id
-      
-class AtomicalNftOutputBlueprintAssignmentSummary:
-  def __init__(self, outputs: "dict[int, dict[Literal['atomicals'], dict[bytes, AtomicalInputSummary]]]"):
-    self.outputs = outputs 
-
-def order_ft_inputs(ft_atomicals: 'dict[bytes, AtomicalInputSummary]', sort_by_fifo):
-  atomical_list: 'list[AtomicalInputSummary]' = []
-  # If sorting is by FIFO, then get the mappng of which FTs are at which inputs
-  if sort_by_fifo:
-    input_idx_map = {}
-    for atomical_id, ft_info in ft_atomicals.items():
-      for input_index_for_atomical in ft_info.input_indexes:
-        txin_index = input_index_for_atomical.txin_index
-        input_idx_map[txin_index] = input_idx_map.get(txin_index) or []
-        input_idx_map[txin_index].append(atomical_id)
-    # Now for each input, we assign the atomicals, making sure to ignore the ones we've seen already
-    seen_atomical_id_map = {}
-    for input_idx, atomicals_array in sorted(input_idx_map.items()):
-        for atomical_id in sorted(atomicals_array):
-            if seen_atomical_id_map.get(atomical_id):       
-                continue 
-            seen_atomical_id_map[atomical_id] = True
-            atomical_list.append(ft_atomicals[atomical_id])
-  else:
-      for atomical_id, ft_info in sorted(ft_atomicals.items()):
-        atomical_list.append(ft_info)
-  return atomical_list 
- 
-class AtomicalsTransferBlueprintBuilder:
-  '''Atomicals transfer blueprint builder for calculating outputs to color'''
-  def __init__(self, logger, atomicals_spent_at_inputs, operations_found_at_inputs, tx_hash, tx, get_atomicals_id_mint_info, sort_fifo):
-    self.logger = logger
-    self.atomicals_spent_at_inputs = atomicals_spent_at_inputs
-    self.operations_found_at_inputs = operations_found_at_inputs
-    self.tx_hash = tx_hash
-    self.tx = tx
-    self.get_atomicals_id_mint_info = get_atomicals_id_mint_info
-    self.sort_fifo = sort_fifo
-    nft_atomicals, ft_atomicals, atomical_ids_spent = AtomicalsTransferBlueprintBuilder.build_atomical_input_summaries_by_type(self.get_atomicals_id_mint_info, atomicals_spent_at_inputs)
-    self.nft_atomicals = nft_atomicals
-    self.ft_atomicals = ft_atomicals
-    nft_output_blueprint, ft_output_blueprint = AtomicalsTransferBlueprintBuilder.calculate_output_blueprint(self.get_atomicals_id_mint_info, self.tx, self.nft_atomicals, self.ft_atomicals, self.atomicals_spent_at_inputs, self.operations_found_at_inputs, self.sort_fifo)
-    self.nft_output_blueprint = nft_output_blueprint
-    self.ft_output_blueprint = ft_output_blueprint
-    # if len(ft_atomicals) > 0 or len(nft_atomicals) > 0:
-    #  self.logger.info(f'tx_hash={hash_to_hex_str(tx_hash)} atomicals_spent_at_inputs={encode_atomical_ids_hex(atomicals_spent_at_inputs)} operations_found_at_inputs={operations_found_at_inputs}')
-    self.fts_burned = ft_output_blueprint.fts_burned
-    self.cleanly_assigned = ft_output_blueprint.cleanly_assigned
-    self.are_fts_burned = len(ft_output_blueprint.fts_burned) > 0
-    self.atomical_ids_spent = atomical_ids_spent
-    self.is_mint = is_mint_operation(self.operations_found_at_inputs)
-
-  @classmethod
-  def order_ft_inputs(cls, ft_atomicals, sort_by_fifo):
-    ''' Order the inputs by FIFO or by legacy '''
-=======
     """Raised when Atomicals Blueprint builder has an error"""
 
 
@@ -303,12 +156,12 @@
 class AtomicalInputSummary(IterableReprMixin):
     """Summarize a set of inputs for a transaction"""
 
-    def __init__(self, atomical_id, atomical_type, mint_info):
+    def __init__(self, atomical_id: bytes, atomical_type: str, mint_info):
         self.atomical_id = atomical_id
         self.type = atomical_type
         self.sat_value = 0
         self.atomical_value = 0
-        self.input_indexes = []
+        self.input_indexes: 'list[AtomicalInputItem]' = []
         self.mint_info = mint_info
 
     def __iter__(self):
@@ -409,7 +262,6 @@
 
 
 def order_ft_inputs(ft_atomicals, sort_by_fifo):
->>>>>>> 1432ff31
     atomical_list = []
     # If sorting is by FIFO, then get the mappng of which FTs are at which inputs
     if sort_by_fifo:
@@ -432,395 +284,6 @@
             atomical_list.append(ft_info)
     return atomical_list
 
-<<<<<<< HEAD
-  # Maps all the inputs that contain NFTs
-  @classmethod
-  def build_nft_input_idx_to_atomical_map(cls, get_atomicals_id_mint_info, atomicals_spent_at_inputs):
-    input_idx_to_atomical_ids_map = {}
-    for txin_index, atomicals_entry_list in atomicals_spent_at_inputs.items():
-      for atomicals_entry in atomicals_entry_list:
-        atomical_id = atomicals_entry['atomical_id']
-        atomical_mint_info = get_atomicals_id_mint_info(atomical_id, True)
-        if not atomical_mint_info: 
-            raise AtomicalsTransferBlueprintBuilderError(f'build_nft_input_idx_to_atomical_map {atomical_id.hex()} not found in mint info. IndexError.')
-        if atomical_mint_info['type'] != 'NFT':
-            continue
-        input_idx_to_atomical_ids_map[txin_index] = input_idx_to_atomical_ids_map.get(txin_index) or {}
-        # map_atomical_ids_to_summaries[atomical_id] = AtomicalInputSummary(atomical_id, atomicals_id_mint_info_map[atomical_id]['type'], atomicals_id_mint_info_map[atomical_id])
-        # map_atomical_ids_to_summaries[atomical_id].apply_input(txin_index, value, exponent)
-        input_idx_to_atomical_ids_map[txin_index][atomical_id] = AtomicalInputSummary(atomical_id, atomical_mint_info['type'], atomical_mint_info)
-        # Populate the summary information
-        value = atomicals_entry['data_ex']['value']
-        # Exponent is always 0 for NFTs
-        exponent = atomicals_entry['data_ex']['exponent']
-        assert(exponent == 0)
-        input_idx_to_atomical_ids_map[txin_index][atomical_id].apply_input(txin_index, value, exponent)
-    return input_idx_to_atomical_ids_map
-
-  @classmethod
-  def calculate_nft_atomicals_regular(cls, nft_map, nft_atomicals: 'dict[bytes, AtomicalInputSummary]', tx, operations_found_at_inputs, sort_fifo):
-    # Use a simplified mapping of NFTs using FIFO to the outputs 
-    if sort_fifo:
-      next_output_idx = 0
-      map_output_idxs_for_atomicals: "dict[int, dict[Literal['atomicals'], dict[bytes, AtomicalInputSummary]]]" = {}
-      # Build a map of input ids to NFTs
-      for input_idx, atomicals_ids_map in nft_map.items():
-        found_atomical_at_input = False
-        for atomical_id, atomical_summary_info in atomicals_ids_map.items():
-          found_atomical_at_input = True 
-          expected_output_index = next_output_idx
-          if expected_output_index >= len(tx.outputs) or is_unspendable_genesis(tx.outputs[expected_output_index].pk_script) or is_unspendable_legacy(tx.outputs[expected_output_index].pk_script):
-            expected_output_index = 0
-          # Also keep them at the 0'th index if the split command was used
-          if is_split_operation(operations_found_at_inputs):
-            expected_output_index = 0    
-          map_output_idxs_for_atomicals[expected_output_index] = map_output_idxs_for_atomicals.get(expected_output_index) or {'atomicals': {}}
-          map_output_idxs_for_atomicals[expected_output_index]['atomicals'][atomical_id] = atomical_summary_info
-        if found_atomical_at_input:
-          next_output_idx += 1
-      return AtomicalNftOutputBlueprintAssignmentSummary(map_output_idxs_for_atomicals)
-    else:
-      map_output_idxs_for_atomicals: "dict[int, dict[Literal['atomicals'], dict[bytes, AtomicalInputSummary]]]" = {}
-      # Assign NFTs the legacy way with 1:1 inputs to outputs
-      for atomical_id, atomical_summary_info in nft_atomicals.items():
-        expected_output_index = AtomicalsTransferBlueprintBuilder.calculate_nft_output_index_legacy(atomical_summary_info.input_indexes[0].txin_index, tx, operations_found_at_inputs)
-        map_output_idxs_for_atomicals[expected_output_index] = map_output_idxs_for_atomicals.get(expected_output_index) or {'atomicals': {}}
-        map_output_idxs_for_atomicals[expected_output_index]['atomicals'][atomical_id] = atomical_summary_info
-      return AtomicalNftOutputBlueprintAssignmentSummary(map_output_idxs_for_atomicals)
-    
-  @classmethod
-  def calculate_nft_atomicals_splat(cls, nft_atomicals: 'dict[bytes, AtomicalInputSummary]', tx):
-      # Splat takes all of the NFT atomicals across all inputs (including multiple atomicals at the same utxo) 
-      # and then separates them into their own distinctive output such that the result of the operation is no two atomicals
-      # will share a resulting output. This operation requires that there are at least as many outputs as there are NFT atomicals
-      # If there are not enough, then this is considered a noop and those extra NFTs are assigned to output 0
-      # If there are enough outputs, then the earliest atomical (sorted lexicographically in ascending order) goes to the 0'th output,
-      # then the second atomical goes to the 1'st output, etc until all atomicals are assigned to their own output.
-      expected_output_index_incrementing = 0 # Begin assigning splatted atomicals at the 0'th index
-      output_colored_map: "dict[int, dict[Literal['atomicals'], dict[bytes, AtomicalInputSummary]]]" = {}
-      for atomical_id, atomical_summary_info in sorted(nft_atomicals.items()):
-          expected_output_index = expected_output_index_incrementing
-          if expected_output_index_incrementing >= len(tx.outputs) or is_unspendable_genesis(tx.outputs[expected_output_index_incrementing].pk_script) or is_unspendable_legacy(tx.outputs[expected_output_index_incrementing].pk_script):
-              expected_output_index = 0
-          output_colored_map[expected_output_index] = output_colored_map.get(expected_output_index) or {'atomicals': {}}
-          output_colored_map[expected_output_index]['atomicals'][atomical_id] = atomical_summary_info
-          expected_output_index_incrementing += 1 
-      return AtomicalNftOutputBlueprintAssignmentSummary(output_colored_map) 
-      
-  @classmethod
-  def calculate_output_blueprint_nfts(cls, get_atomicals_id_mint_info, tx, nft_atomicals, atomicals_spent_at_inputs, operations_found_at_inputs, sort_fifo):
-      if not nft_atomicals or len(nft_atomicals) == 0:
-          return AtomicalNftOutputBlueprintAssignmentSummary({})
-      should_splat_nft_atomicals = is_splat_operation(operations_found_at_inputs)
-      if should_splat_nft_atomicals and len(nft_atomicals.keys()) > 0:
-          return AtomicalsTransferBlueprintBuilder.calculate_nft_atomicals_splat(nft_atomicals, tx)
-      else:
-        # To sort by fifo for NFTs, we also need to calculate a mapping of the nfts to inputs first
-        nft_map = AtomicalsTransferBlueprintBuilder.build_nft_input_idx_to_atomical_map(get_atomicals_id_mint_info, atomicals_spent_at_inputs)
-        return AtomicalsTransferBlueprintBuilder.calculate_nft_atomicals_regular(nft_map, nft_atomicals, tx, operations_found_at_inputs, sort_fifo)  
-  
-  @classmethod
-  def calculate_output_blueprint_fts(cls, tx, ft_atomicals, operations_found_at_inputs, sort_fifo):
-      if not ft_atomicals or len(ft_atomicals) == 0:
-          return AtomicalFtOutputBlueprintAssignmentSummary({}, {}, True, None) 
-      
-      # Split apart multiple NFT/FT from a UTXO
-      should_split_ft_atomicals = is_split_operation(operations_found_at_inputs)
-      if should_split_ft_atomicals:
-          return AtomicalsTransferBlueprintBuilder.color_ft_atomicals_split(ft_atomicals, operations_found_at_inputs, tx)
-     
-      # Normal assignment in all cases including fall through of failure to provide a target exponent in the above resubstantiation
-      return AtomicalsTransferBlueprintBuilder.color_ft_atomicals_regular(ft_atomicals, tx, sort_fifo)
-
-  @classmethod
-  def color_ft_atomicals_split(cls, ft_atomicals, operations_found_at_inputs, tx):
-    output_colored_map = {}  
-    fts_burned = {}               
-    cleanly_assigned = True
-    for atomical_id, atomical_info in sorted(ft_atomicals.items()):
-      expected_output_indexes = []
-      remaining_value = get_adjusted_sats_needed_by_exponent(atomical_info.total_tokenvalue, atomical_info.max_exponent)
-      # The FT type has the 'split' (y) method which allows us to selectively split (skip) a certain total number of token units (satoshis)
-      # before beginning to color the outputs.
-      # Essentially this makes it possible to "split" out multiple FT's located at the same input
-      # If the input at index 0 has the split operation, then it will apply for the atomical token generally across all inputs and the first output will be skipped
-      total_amount_to_skip = 0
-      # Uses the compact form of atomical id as the keys for developer convenience
-      total_amount_to_skip_potential = operations_found_at_inputs and operations_found_at_inputs.get('payload').get(location_id_bytes_to_compact(atomical_id))
-      # Sanity check to ensure it is a non-negative integer
-      if isinstance(total_amount_to_skip_potential, int) and total_amount_to_skip_potential >= 0:
-        total_amount_to_skip = total_amount_to_skip_potential
-      total_skipped_so_far = 0
-      for out_idx, txout in enumerate(tx.outputs): 
-        # If the first output should be skipped and we have not yet done so, then skip/ignore it
-        if total_amount_to_skip > 0 and total_skipped_so_far < total_amount_to_skip:
-            total_skipped_so_far += txout.value 
-            continue 
-        # For all remaining outputs attach colors as long as there is adequate remaining_value left to cover the entire output value
-        if txout.value <= remaining_value:
-          expected_output_indexes.append(out_idx)
-          remaining_value -= txout.value
-          output_colored_map[out_idx] = output_colored_map.get(out_idx) or {'atomicals': {}}
-          output_colored_map[out_idx]['atomicals'][atomical_id] = AtomicalColoredOutputFt(atomical_info.max_exponent, txout.value, get_nominal_token_value(txout.value, atomical_info.max_exponent), atomical_info)
-          # We are done assigning all remaining values
-          if remaining_value == 0:
-              break
-        # Exit case when we have no more remaining_value to assign or the next output is greater than what we have in remaining_value
-        if txout.value > remaining_value or remaining_value < 0:
-            cleanly_assigned = False # Used to indicate that all was cleanly assigned
-            fts_burned[atomical_id] = get_nominal_token_value(remaining_value, atomical_info.max_exponent)
-            break
-      # Used to indicate that all was cleanly assigned
-      if remaining_value != 0:
-        cleanly_assigned = False
-        fts_burned[atomical_id] = get_nominal_token_value(remaining_value, atomical_info.max_exponent)
-    
-    return AtomicalFtOutputBlueprintAssignmentSummary(output_colored_map, fts_burned, cleanly_assigned, None) 
-
-  @classmethod
-  def color_ft_atomicals_regular(cls, ft_atomicals, tx, sort_fifo):
-      output_colored_map: "dict[int, dict[Literal['atomicals'], dict[bytes, AtomicalColoredOutputFt]]]" = {}
-      ft_coloring_summary = calculate_outputs_to_color_for_ft_atomical_ids(tx, ft_atomicals, sort_fifo)
-      if not ft_coloring_summary: 
-        return AtomicalFtOutputBlueprintAssignmentSummary({}, {}, True, None) 
-      
-      first_atomical_id = None 
-      if ft_coloring_summary.atomicals_list and len(ft_coloring_summary.atomicals_list):
-        first_atomical_id = ft_coloring_summary.atomicals_list[0].atomical_id
-      
-      for atomical_id, atomical_info in ft_coloring_summary.atomical_id_to_expected_outs_map.items():
-        for expected_output_index in atomical_info.expected_outputs:
-            txout = tx.outputs[expected_output_index]
-            output_colored_map[expected_output_index] = output_colored_map.get(expected_output_index) or {'atomicals': {}}
-            output_colored_map[expected_output_index]['atomicals'][atomical_id] = AtomicalColoredOutputFt(atomical_info.exponent, txout.value, get_nominal_token_value(txout.value, atomical_info.exponent), atomical_info)
-      
-      return AtomicalFtOutputBlueprintAssignmentSummary(output_colored_map, ft_coloring_summary.fts_burned, ft_coloring_summary.cleanly_assigned, first_atomical_id) 
-  
-  @classmethod
-  def calculate_output_blueprint(cls, get_atomicals_id_mint_info, tx, nft_atomicals, ft_atomicals, atomicals_spent_at_inputs, operations_found_at_inputs, sort_fifo):
-      nft_blueprint = AtomicalsTransferBlueprintBuilder.calculate_output_blueprint_nfts(get_atomicals_id_mint_info, tx, nft_atomicals, atomicals_spent_at_inputs, operations_found_at_inputs, sort_fifo)
-      ft_blueprint = AtomicalsTransferBlueprintBuilder.calculate_output_blueprint_fts(tx, ft_atomicals, operations_found_at_inputs, sort_fifo)
-      return nft_blueprint, ft_blueprint 
-
-  # Builds a map and image of all the inputs and their satvalue and tokenvalue (adjusted by exponent)
-  # This is the base datastructure used to color FT outputs and determine what exact satvalue will be needed to maintain input token value to outputs
-  @classmethod
-  def build_atomical_input_summaries(cls, get_atomicals_id_mint_info, map_atomical_ids_to_summaries: 'dict[bytes, AtomicalInputSummary]', atomicals_entry_list, txin_index):
-      atomicals_id_mint_info_map = {}
-      # For each input atomical spent at the current input...
-      for atomicals_entry in atomicals_entry_list:
-          atomical_id = atomicals_entry['atomical_id']
-          # value, = unpack_le_uint64(atomicals_entry['data'][HASHX_LEN + SCRIPTHASH_LEN : HASHX_LEN + SCRIPTHASH_LEN + 8])
-          # exponent, = unpack_le_uint16_from(atomicals_entry['data'][HASHX_LEN + SCRIPTHASH_LEN + 8: HASHX_LEN + SCRIPTHASH_LEN + 8 + 2])
-          value = atomicals_entry['data_ex']['value']
-          exponent = atomicals_entry['data_ex']['exponent'] 
-          # assert(value == atomicals_entry['data_ex']['value'])
-          # assert(exponent == atomicals_entry['data_ex']['exponent'])
-          # Perform a cache lookup for the mint information since we do not want to query multiple times for same input atomical_id
-          if not atomicals_id_mint_info_map.get(atomical_id):
-              atomical_mint_info = get_atomicals_id_mint_info(atomical_id, True)
-              if not atomical_mint_info: 
-                  raise AtomicalsTransferBlueprintBuilderError(f'build_atomical_input_summaries {atomical_id.hex()} not found in mint info. IndexError.')
-              atomicals_id_mint_info_map[atomical_id] = atomical_mint_info
-          # The first time we encounter the atomical we build the initialization struct
-          # it doesn't matter if it's an NFT or FT
-          # However note that only FTs will have an exponent >= 0 as NFT will always be exponent = 0
-          if not map_atomical_ids_to_summaries.get(atomical_id):
-            map_atomical_ids_to_summaries[atomical_id] = AtomicalInputSummary(atomical_id, atomicals_id_mint_info_map[atomical_id]['type'], atomicals_id_mint_info_map[atomical_id])
-          map_atomical_ids_to_summaries[atomical_id].apply_input(txin_index, value, exponent)
-      return map_atomical_ids_to_summaries
-  
-  @classmethod
-  def build_atomical_input_summaries_by_type(cls, get_atomicals_id_mint_info, atomicals_spent_at_inputs):
-      map_atomical_ids_to_summaries: 'dict[bytes, AtomicalInputSummary]' = {}
-      for txin_index, atomicals_entry_list in atomicals_spent_at_inputs.items():
-          # Accumulate the total input value by atomical_id
-          # The value will be used below to determine the amount of input we can allocate for FT's
-          AtomicalsTransferBlueprintBuilder.build_atomical_input_summaries(get_atomicals_id_mint_info, map_atomical_ids_to_summaries, atomicals_entry_list, txin_index)
-      # Group the atomicals by NFT and FT for easier handling
-      nft_atomicals: 'dict[bytes, AtomicalInputSummary]' = {}
-      ft_atomicals: 'dict[bytes, AtomicalInputSummary]' = {}
-      for atomical_id, mint_info in map_atomical_ids_to_summaries.items(): 
-          if mint_info.type == 'NFT':
-              nft_atomicals[atomical_id] = mint_info
-          elif mint_info.type == 'FT':
-              ft_atomicals[atomical_id] = mint_info
-          else:
-              raise AtomicalsTransferBlueprintBuilderError(f'color_atomicals_outputs: Invalid type. IndexError')
-      atomicals_ids_spent = []
-      for atomical_id, unused in nft_atomicals.items():
-        atomicals_ids_spent.append(atomical_id)
-      for atomical_id, unused in ft_atomicals.items():
-        atomicals_ids_spent.append(atomical_id)
-      return nft_atomicals, ft_atomicals, atomicals_ids_spent
-
-  @classmethod
-  def calculate_nft_output_index_legacy(cls, input_idx, tx, operations_found_at_inputs):
-    expected_output_index = input_idx
-    # If it was unspendable output, then just set it to the 0th location
-    # ...and never allow an NFT atomical to be burned accidentally by having insufficient number of outputs either
-    # The expected output index will become the 0'th index if the 'x' extract operation was specified or there are insufficient outputs
-    if expected_output_index >= len(tx.outputs) or is_unspendable_genesis(tx.outputs[expected_output_index].pk_script) or is_unspendable_legacy(tx.outputs[expected_output_index].pk_script):
-        expected_output_index = 0
-    # If this was the 'split' (y) command, then also move them to the 0th output
-    if is_split_operation(operations_found_at_inputs):
-      expected_output_index = 0    
-    return expected_output_index
-
-  # Assign the ft quantity basic from the start_out_idx to the end until exhausted
-  # Returns the sequence of output indexes that matches until the final one that matched
-  # Also returns whether it fit cleanly in (ie: exact with no left overs or under)
-  @classmethod
-  def assign_expected_outputs_basic(cls, total_value_to_assign, tx, start_out_idx):
-      expected_output_indexes = []
-      remaining_value = total_value_to_assign
-      idx_count = 0
-      if start_out_idx >= len(tx.outputs):
-          return False, expected_output_indexes, 0
-      for out_idx, txout in enumerate(tx.outputs): 
-          # Only consider outputs from the starting index
-          if idx_count < start_out_idx:
-              idx_count += 1
-              continue
-          # For all remaining outputs attach colors as long as there is adequate remaining_value left to cover the entire output value
-          if is_unspendable_genesis(txout.pk_script) or is_unspendable_legacy(txout.pk_script):
-              idx_count += 1
-              continue
-          if txout.value <= remaining_value:
-              expected_output_indexes.append(out_idx)
-              remaining_value -= txout.value
-              if remaining_value == 0:
-                  # The token input was fully exhausted cleanly into the outputs
-                  return True, expected_output_indexes, remaining_value
-          # Exit case output is greater than what we have in remaining_value
-          else:
-              # There was still some token units left, but the next output was greater than the amount. Therefore we burned the remainder tokens.
-              return False, expected_output_indexes, remaining_value
-          idx_count += 1
-      # There was still some token units left, but there were no more outputs to take the quantity. Tokens were burned.
-      return False, expected_output_indexes, remaining_value
-
-  @classmethod
-  def get_atomical_id_for_payment_marker_if_found(cls, tx):
-    ''' Get the atomical id if found for a payment marker op_return'''
-    found_atomical_id = None
-    for idx, txout in enumerate(tx.outputs):
-        # Note that we accept 'p' and 'd' as payment marker types for either dmitem or subrealm payments now
-        found_atomical_id = is_op_return_subrealm_payment_marker_atomical_id(txout.pk_script)
-        if found_atomical_id:
-          return found_atomical_id, idx, 'subrealm'
-        found_atomical_id = is_op_return_dmitem_payment_marker_atomical_id(txout.pk_script)
-        if found_atomical_id:
-          return found_atomical_id, idx, 'dmitem'
-        
-    return found_atomical_id, None, None
-  
-  def are_payments_satisfied(self, expected_payment_outputs):
-    if not isinstance(expected_payment_outputs, dict) or len(expected_payment_outputs.keys()) < 1:
-      return False
-    
-    # Just in case do not allow payments to be satisfied for split operation as it allows reassigning ARC20
-    if self.is_split_operation():
-      return False 
-    
-    # Just in case also ensure there was a payment marker for the current tx
-    atomical_id_to_pay, marker_idx, entity_type = AtomicalsTransferBlueprintBuilder.get_atomical_id_for_payment_marker_if_found(self.tx)
-    if not atomical_id_to_pay:
-      return False 
-    
-    expected_output_keys_satisfied = {}
-    # Set up the expected output scripts to be satisfied for the payments
-    for output_script_key, output_script_details in expected_payment_outputs.items():
-      ft_atomical_id = output_script_details.get('id')
-      if ft_atomical_id:
-        if not is_compact_atomical_id(ft_atomical_id):
-          return False
-        # Map the output script hex with the atomical id that it must be colored with
-        atomical_id_expected_color_long_from = compact_to_location_id_bytes(ft_atomical_id)
-        expected_output_keys_satisfied[output_script_key + atomical_id_expected_color_long_from.hex()] = False
-      else:
-        # Map the output script hex only
-        expected_output_keys_satisfied[output_script_key] = False
-        
-    # Prepare the mapping of which ARC20 is paid at which output
-    ft_coloring_summary = calculate_outputs_to_color_for_ft_atomical_ids(self.tx, self.ft_atomicals, self.sort_fifo)
-    output_idx_to_atomical_id_map = {}
-    if ft_coloring_summary:
-      output_idx_to_atomical_id_map = build_reverse_output_to_atomical_id_exponent_map(ft_coloring_summary.atomical_id_to_expected_outs_map)
-    
-    # For each of the outputs, assess whether it matches any of the required payment output expectations
-    for idx, txout in enumerate(self.tx.outputs):
-      output_script_hex = txout.pk_script.hex()
-      # Ensure there is a payment rule for the current output of the tx, or skip it
-      expected_output_payment_value_dict = expected_payment_outputs.get(output_script_hex, None)
-      if not expected_output_payment_value_dict or not isinstance(expected_output_payment_value_dict, dict):
-          continue
-      
-      # There is no value defined or the expected payment is below the dust limit, or skip it
-      expected_output_payment_value = expected_output_payment_value_dict.get('v', None)
-      if not is_integer_num(expected_output_payment_value) or expected_output_payment_value < SUBNAME_MIN_PAYMENT_DUST_LIMIT:
-        continue 
-      
-      expected_output_payment_id_type = expected_output_payment_value_dict.get('id', None)
-      # If it's a regular satoshi payment, then just check it is at least the amount of the expected payment value
-      if not expected_output_payment_id_type:
-          # Normal satoshi payment just check the amount of the sats is the expected amount
-          if txout.value >= expected_output_payment_value:
-            expected_output_keys_satisfied[output_script_hex] = True # Mark that the output was matched at least once   
-      else:
-        # Otherwise it is a payment in a specific ARC20 fungible token
-        expected_output_payment_id_type_long_form = compact_to_location_id_bytes(expected_output_payment_id_type)
-        # Check in the reverse map if the current output idx is colored with the expected color
-        output_summary = output_idx_to_atomical_id_map.get(idx)
-        if output_summary and output_summary.get(expected_output_payment_id_type_long_form, None) != None:
-          # Ensure the normalized tokenvalue is greater than or equal to the expected payment amount in that token type
-          exponent_for_for_atomical_id = output_summary.get(expected_output_payment_id_type_long_form)
-          tokenvalue = get_nominal_token_value(txout.value, exponent_for_for_atomical_id)
-          if tokenvalue >= expected_output_payment_value:
-            expected_output_keys_satisfied[output_script_hex + expected_output_payment_id_type_long_form.hex()] = True # Mark that the output was matched at least once
-    
-    # Check if there are any unsatisfied requirements
-    for output_script_not_used, satisfied in expected_output_keys_satisfied.items():
-        if not satisfied:
-          self.logger.warning(f'are_payments_satisfied is_all_outputs_matched_not_satisfied={expected_output_keys_satisfied} tx_hash={hash_to_hex_str(self.tx_hash)}')
-          return False
-    # We got this far that means all requirements were satisfied, do one final check to ensure there was at least one payment output required                
-    return len(expected_output_keys_satisfied) > 0 
-  
-  def validate_ft_transfer_has_no_inflation(self, atomical_id_to_expected_outs_map, tx, ft_atomicals):
-    sanity_check_sums = {}
-    
-    for atomical_id, outputs_to_color in atomical_id_to_expected_outs_map.items():
-        sanity_check_sums[atomical_id] = 0
-        for expected_output_index in outputs_to_color:
-            sanity_check_sums[atomical_id] += tx.outputs[expected_output_index].value
-    
-    # Sanity check that there can be no inflation
-    for atomical_id, ft_info in sorted(ft_atomicals.items()):
-        sum_out_value = sanity_check_sums.get(atomical_id)
-        input_value = ft_info['value']
-        if sum_out_value and sum_out_value > input_value:
-            atomical_id_compact = location_id_bytes_to_compact(atomical_id)
-            raise AtomicalsTransferBlueprintBuilderError(f'validate_ft_transfer_has_no_inflation: Fatal error the output sum of outputs is greater than input sum for Atomical: atomical_id={atomical_id_compact} input_value={input_value} sum_out_value={sum_out_value} {hash_to_hex_str(tx_hash)} ft_atomicals={ft_atomicals}')
-  
-  def is_split_operation(self):
-    return is_split_operation(self.operations_found_at_inputs)
-    
-  def get_nft_output_blueprint(self):
-    return self.nft_output_blueprint
-  
-  def get_ft_output_blueprint(self):
-    return self.ft_output_blueprint
-
-  def get_are_fts_burned(self):
-    return self.are_fts_burned
-
-  def get_fts_burned(self):
-    return self.fts_burned
-  
-  def get_atomical_ids_spent(self):
-    return self.atomical_ids_spent
-=======
 
 class AtomicalsTransferBlueprintBuilder:
     """Atomicals transfer blueprint builder for calculating outputs to color"""
@@ -935,11 +398,11 @@
         return input_idx_to_atomical_ids_map
 
     @classmethod
-    def calculate_nft_atomicals_regular(cls, nft_map, nft_atomicals, tx, operations_found_at_inputs, sort_fifo):
+    def calculate_nft_atomicals_regular(cls, nft_map, nft_atomicals: 'dict[bytes, AtomicalInputSummary]', tx, operations_found_at_inputs, sort_fifo):
         # Use a simplified mapping of NFTs using FIFO to the outputs
         if sort_fifo:
             next_output_idx = 0
-            map_output_idxs_for_atomicals = {}
+            map_output_idxs_for_atomicals: "dict[int, dict[Literal['atomicals'], dict[bytes, AtomicalInputSummary]]]" = {}
             # Build a map of input ids to NFTs
             for input_idx, atomicals_ids_map in nft_map.items():
                 found_atomical_at_input = False
@@ -965,7 +428,7 @@
                     next_output_idx += 1
             return AtomicalNftOutputBlueprintAssignmentSummary(map_output_idxs_for_atomicals)
         else:
-            map_output_idxs_for_atomicals = {}
+            map_output_idxs_for_atomicals: "dict[int, dict[Literal['atomicals'], dict[bytes, AtomicalInputSummary]]]" = {}
             # Assign NFTs the legacy way with 1:1 inputs to outputs
             for atomical_id, atomical_summary_info in nft_atomicals.items():
                 expected_output_index = AtomicalsTransferBlueprintBuilder.calculate_nft_output_index_legacy(
@@ -980,7 +443,7 @@
             return AtomicalNftOutputBlueprintAssignmentSummary(map_output_idxs_for_atomicals)
 
     @classmethod
-    def calculate_nft_atomicals_splat(cls, nft_atomicals, tx):
+    def calculate_nft_atomicals_splat(cls, nft_atomicals: 'dict[bytes, AtomicalInputSummary]', tx):
         # Splat takes all the NFT atomicals across all inputs (including multiple atomicals at the same utxo) and then
         # separates them into their own distinctive output such that the result of the operation is no two atomicals
         # will share a resulting output. This operation requires that there are at least as many outputs
@@ -989,7 +452,7 @@
         # (sorted lexicographically in ascending order) goes to the 0'th output, then the second atomical goes to the
         # 1'st output, etc, until all atomicals are assigned to their own output.
         expected_output_index_incrementing = 0  # Begin assigning splatted atomicals at the 0'th index
-        output_colored_map = {}
+        output_colored_map: "dict[int, dict[Literal['atomicals'], dict[bytes, AtomicalInputSummary]]]" = {}
         for atomical_id, atomical_summary_info in sorted(nft_atomicals.items()):
             expected_output_index = expected_output_index_incrementing
             if (
@@ -1222,7 +685,7 @@
 
     @classmethod
     def color_ft_atomicals_regular(cls, ft_atomicals, tx, sort_fifo, is_custom_coloring_activated):
-        output_colored_map = {}
+        output_colored_map: "dict[int, dict[Literal['atomicals'], dict[bytes, AtomicalColoredOutputFt]]]" = {}
         ft_coloring_summary = calculate_outputs_to_color_for_ft_atomical_ids(
             tx, ft_atomicals, sort_fifo, is_custom_coloring_activated
         )
@@ -1320,7 +783,7 @@
     def build_atomical_input_summaries(
         cls,
         get_atomicals_id_mint_info,
-        map_atomical_ids_to_summaries,
+        map_atomical_ids_to_summaries: 'dict[bytes, AtomicalInputSummary]',
         atomicals_entry_list,
         txin_index,
     ):
@@ -1355,7 +818,7 @@
 
     @classmethod
     def build_atomical_input_summaries_by_type(cls, get_atomicals_id_mint_info, atomicals_spent_at_inputs):
-        map_atomical_ids_to_summaries = {}
+        map_atomical_ids_to_summaries: 'dict[bytes, AtomicalInputSummary]' = {}
         for txin_index, atomicals_entry_list in atomicals_spent_at_inputs.items():
             # Accumulate the total input value by atomical_id
             # The value will be used below to determine the amount of input we can allocate for FT's
@@ -1366,8 +829,8 @@
                 txin_index,
             )
         # Group the atomicals by NFT and FT for easier handling
-        nft_atomicals = {}
-        ft_atomicals = {}
+        nft_atomicals: 'dict[bytes, AtomicalInputSummary]' = {}
+        ft_atomicals: 'dict[bytes, AtomicalInputSummary]' = {}
         for atomical_id, mint_info in map_atomical_ids_to_summaries.items():
             if mint_info.type == "NFT":
                 nft_atomicals[atomical_id] = mint_info
@@ -1590,5 +1053,4 @@
         return self.fts_burned
 
     def get_atomical_ids_spent(self):
-        return self.atomical_ids_spent
->>>>>>> 1432ff31
+        return self.atomical_ids_spent