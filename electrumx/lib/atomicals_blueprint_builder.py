--- conflicted
+++ resolved
@@ -471,7 +471,7 @@
             output_colored_map[expected_output_index]['atomicals'][atomical_id] = atomical_summary_info
             expected_output_index_incrementing += 1
         return AtomicalNftOutputBlueprintAssignmentSummary(output_colored_map)
-    
+
     @classmethod
     def custom_color_nft_atomicals(cls, nft_atomicals, operations_found_at_inputs, tx):
       # define op `z` to custom-color nft
@@ -503,14 +503,9 @@
             nft_atomicals,
             atomicals_spent_at_inputs,
             operations_found_at_inputs,
-<<<<<<< HEAD
-            sort_fifo
-    ) -> AtomicalNftOutputBlueprintAssignmentSummary:
-=======
             sort_fifo,
             is_custom_coloring_activated
-    ):
->>>>>>> 3b24c989
+    ) -> AtomicalNftOutputBlueprintAssignmentSummary:
         if not nft_atomicals or len(nft_atomicals) == 0:
             return AtomicalNftOutputBlueprintAssignmentSummary({})
         should_splat_nft_atomicals = is_splat_operation(operations_found_at_inputs)
