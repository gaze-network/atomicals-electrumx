--- conflicted
+++ resolved
@@ -1,8 +1,4 @@
-<<<<<<< HEAD
-from typing import Literal, Tuple
-=======
-from typing import Optional, Tuple
->>>>>>> c168d845
+from typing import Literal, Optional, Tuple
 
 from electrumx.lib.hash import hash_to_hex_str
 from electrumx.lib.script import is_unspendable_genesis, is_unspendable_legacy
