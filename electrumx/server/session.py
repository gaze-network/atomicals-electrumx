--- conflicted
+++ resolved
@@ -1407,7 +1407,6 @@
             if (utxo.tx_hash, utxo.tx_pos) in spends:
                 continue
             atomicals = self.db.get_atomicals_by_utxo(utxo, True)
-<<<<<<< HEAD
             atomicals_basic_infos = {}
             for atomical_id in atomicals:
                 # This call is efficient in that it's cached underneath.
@@ -1417,24 +1416,13 @@
                 atomical_id_compact = location_id_bytes_to_compact(atomical_id)
                 location = utxo.tx_hash + util.pack_le_uint32(utxo.tx_pos)
                 atomicals_basic_infos[atomical_id_compact] = self.db.get_uxto_atomicals_value(location, atomical_id)
-=======
-            atomicals_basic_infos = []
-            for atomical_id in atomicals:
-                # This call is efficient in that it's cached underneath
-                # For now we only show the atomical id because it can always be fetched separately and it will be more efficient
-                atomical_basic_info = await self.session_mgr.bp.get_base_mint_info_rpc_format_by_atomical_id(atomical_id)
-                # Todo need to combine mempool atomicals
-                atomical_id_compact = location_id_bytes_to_compact(atomical_id)
-                atomicals_basic_infos.append(atomical_id_compact)
-
->>>>>>> e196d729
             returned_utxos.append({
                 'txid': hash_to_hex_str(utxo.tx_hash),
                 'tx_hash': hash_to_hex_str(utxo.tx_hash),
                 'index': utxo.tx_pos,
                 'tx_pos': utxo.tx_pos,
                 'vout': utxo.tx_pos,
-                'height': utxo.height,
+                'height': utxo.height, 
                 'value': utxo.value,
                 'atomicals': atomicals_basic_infos
             })
@@ -2195,18 +2183,11 @@
             if (utxo.tx_hash, utxo.tx_pos) in spends:
                 continue
             atomicals = self.db.get_atomicals_by_utxo(utxo, True)
-<<<<<<< HEAD
             atomicals_basic_infos = {}
             for atomical_id in atomicals:
                 # This call is efficient in that it's cached underneath.
                 # Now we only show the atomical id and its corresponding value
                 # because it can always be fetched separately which is more efficient.
-=======
-            atomicals_basic_infos = []
-            for atomical_id in atomicals:
-                # This call is efficient in that it's cached underneath
-                # For now we only show the atomical id because it can always be fetched separately and it will be more efficient
->>>>>>> e196d729
                 atomical_basic_info = await self.session_mgr.bp.get_base_mint_info_rpc_format_by_atomical_id(atomical_id)
                 atomical_id_compact = location_id_bytes_to_compact(atomical_id)
                 atomicals_id_map[atomical_id_compact] = atomical_basic_info
@@ -2253,20 +2234,12 @@
             if (utxo.tx_hash, utxo.tx_pos) in spends:
                 continue
             atomicals = self.db.get_atomicals_by_utxo(utxo, True)
-<<<<<<< HEAD
             atomicals_basic_infos = {}
             for atomical_id in atomicals: 
                 # This call is efficient in that it's cached underneath.
                 # Now we only show the atomical id and its corresponding value
                 # because it can always be fetched separately which is more efficient.
                 atomical_basic_info = await self.session_mgr.bp.get_base_mint_info_rpc_format_by_atomical_id(atomical_id) 
-=======
-            atomicals_basic_infos = []
-            for atomical_id in atomicals:
-                # This call is efficient in that it's cached underneath
-                # For now we only show the atomical id because it can always be fetched separately and it will be more efficient
-                atomical_basic_info = await self.session_mgr.bp.get_base_mint_info_rpc_format_by_atomical_id(atomical_id)
->>>>>>> e196d729
                 atomical_id_compact = location_id_bytes_to_compact(atomical_id)
                 atomicals_id_map[atomical_id_compact] = atomical_basic_info
                 location = utxo.tx_hash + util.pack_le_uint32(utxo.tx_pos)
@@ -2341,25 +2314,17 @@
             if (utxo.tx_hash, utxo.tx_pos) in spends:
                 continue
             atomicals = self.db.get_atomicals_by_utxo(utxo, True)
-<<<<<<< HEAD
             atomicals_basic_infos = {}
             for atomical_id in atomicals:
                 # This call is efficient in that it's cached underneath.
                 # Now we only show the atomical id and its corresponding value
                 # because it can always be fetched separately which is more efficient.
-=======
-            atomicals_basic_infos = []
-            for atomical_id in atomicals:
-                # This call is efficient in that it's cached underneath
-                # For now we only show the atomical id because it can always be fetched separately and it will be more efficient
->>>>>>> e196d729
                 atomical_basic_info = await self.session_mgr.bp.get_base_mint_info_rpc_format_by_atomical_id(atomical_id)
                 atomical_id_compact = location_id_bytes_to_compact(atomical_id)
                 atomicals_id_map[atomical_id_compact] = atomical_basic_info
                 location = utxo.tx_hash + util.pack_le_uint32(utxo.tx_pos)
                 atomicals_basic_infos[atomical_id_compact] = self.db.get_uxto_atomicals_value(location, atomical_id)
             if Verbose or len(atomicals) > 0:
-<<<<<<< HEAD
                 returned_utxos.append({
                     'txid': hash_to_hex_str(utxo.tx_hash),
                     'index': utxo.tx_pos,
@@ -2368,16 +2333,6 @@
                     'value': utxo.value,
                     'atomicals': atomicals_basic_infos
                 })
- 
-=======
-                returned_utxos.append({'txid': hash_to_hex_str(utxo.tx_hash),
-                'index': utxo.tx_pos,
-                'vout': utxo.tx_pos,
-                'height': utxo.height,
-                'value': utxo.value,
-                'atomicals': atomicals_basic_infos})
-
->>>>>>> e196d729
         # Aggregate balances
         return_struct = {
             'global': await self.get_summary_info(),
@@ -2389,11 +2344,7 @@
             for atomical_id_entry_compact in returned_utxo['atomicals']:
                 atomical_id_basic_info = atomicals_id_map[atomical_id_entry_compact]
                 atomical_id_ref = atomical_id_basic_info['atomical_id']
-<<<<<<< HEAD
                 if return_struct['atomicals'].get(atomical_id_ref) is None:
-=======
-                if return_struct['atomicals'].get(atomical_id_ref) == None:
->>>>>>> e196d729
                     return_struct['atomicals'][atomical_id_ref] = {
                         'atomical_id': atomical_id_ref,
                         'atomical_number': atomical_id_basic_info['atomical_number'],
@@ -2465,15 +2416,9 @@
                 if returned_utxo['height'] <= 0:
                     return_struct['atomicals'][atomical_id_ref]['unconfirmed'] += returned_utxo["atomicals"][atomical_id_ref]
                 else:
-<<<<<<< HEAD
                     return_struct['atomicals'][atomical_id_ref]['confirmed'] += returned_utxo["atomicals"][atomical_id_ref]
-        
-        return return_struct 
-=======
-                    return_struct['atomicals'][atomical_id_ref]['confirmed'] += returned_utxo['value']
 
         return return_struct
->>>>>>> e196d729
 
     async def atomicals_get_tx(self, txids):
         return await self.atomical_get_tx(txids)
