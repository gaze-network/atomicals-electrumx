# Copyright (c) 2016-2017, Neil Booth
#
# All rights reserved.
#
# See the file "LICENCE" for information about the copyright
# and warranty status of this software.

'''Class for handling asynchronous connections to a blockchain
daemon.'''

import asyncio
import itertools
import time
from calendar import timegm
from struct import pack
from typing import TYPE_CHECKING, Type, Union

import aiohttp
from aiorpcx import JSONRPC
from aiolimiter import AsyncLimiter

from electrumx.lib.hash import hash_to_hex_str, hex_str_to_hash
from electrumx.lib.tx import DeserializerDecred
from electrumx.lib.util import (class_logger, hex_to_bytes, json_deserialize,
                                json_serialize, pack_varint,
                                unpack_le_uint16_from)

if TYPE_CHECKING:
    from electrumx.lib.coins import Coin, AtomicalsCoinMixin


class DaemonError(Exception):
    '''Raised when the daemon returns an error in its results.'''

class WarmingUpError(Exception):
    '''Internal - when the daemon is warming up.'''


class ServiceRefusedError(Exception):
    '''Internal - when the daemon doesn't provide a JSON response, only an HTTP error, for
    some reason.'''

class DaemonRateLimitError(Exception):
    '''Raised when the daemon rate limit is exceeded. The daemon should retry after some time.'''

class Daemon:
    '''Handles connections to a daemon at the given URL.'''

    WARMING_UP = -28
    id_counter = itertools.count()

    def __init__(
            self,
            coin: Type[Union['Coin', 'AtomicalsCoinMixin']],
            url,
            *,
            max_workqueue=10,
            init_retry=0.25,
            max_retry=4.0,
<<<<<<< HEAD
            max_rate=None,
            rate_period_sec=None,
=======
            proxy_url=None
>>>>>>> b75f5fe9
    ):
        self.coin = coin
        self.logger = class_logger(__name__, self.__class__.__name__)
        self.url_index = None
        self.urls = []
        self.set_url(url)
        self.proxy_url: str | None = proxy_url
        if proxy_url:
            self.logger.info(f'Using proxy {proxy_url} for daemon.')
        # Limit concurrent RPC calls to this number.
        # See DEFAULT_HTTP_WORKQUEUE in bitcoind, which is typically 16
        self.workqueue_semaphore = asyncio.Semaphore(value=max_workqueue)
        self.init_retry = init_retry
        self.max_retry = max_retry
        self._height = None
        self.available_rpcs = {}
<<<<<<< HEAD
        self.session = None
        self.limiter = None
        if max_rate and rate_period_sec:
            self.limiter = AsyncLimiter(max_rate, rate_period_sec)
            self.logger.info(f'daemon rate limiting set to {max_rate} per {rate_period_sec} seconds')
=======
        self.session: aiohttp.ClientSession | None = None
>>>>>>> b75f5fe9

        self._networkinfo_cache = (None, 0)
        self._networkinfo_lock = asyncio.Lock()

    async def __aenter__(self):
        self.session = aiohttp.ClientSession(connector=self.connector())
        return self

    async def __aexit__(self, exc_type, exc_value, traceback):
        await self.session.close()
        self.session = None

    def connector(self):
        return None

    def set_url(self, url):
        '''Set the URLS to the given list, and switch to the first one.'''
        urls = url.split(',')
        urls = [self.coin.sanitize_url(url) for url in urls]
        for n, url in enumerate(urls):
            status = '' if n else ' (current)'
            logged_url = self.logged_url(url)
            self.logger.info(f'daemon #{n + 1} at {logged_url}{status}')
        self.url_index = 0
        self.urls = urls

    def current_url(self):
        '''Returns the current daemon URL.'''
        return self.urls[self.url_index]

    def logged_url(self, url=None):
        '''The host and port part, for logging.'''
        url = url or self.current_url()
        return url[url.rindex('@') + 1:]

    def failover(self):
        '''Call to fail-over to the next daemon URL.

        Returns False if there is only one, otherwise True.
        '''
        if len(self.urls) > 1:
            self.url_index = (self.url_index + 1) % len(self.urls)
            self.logger.info(f'failing over to {self.logged_url()}')
            return True
        return False

    async def _send_data(self, data, request_count: int):
        if self.limiter:
            await self.limiter.acquire(request_count)
        async with self.workqueue_semaphore:
            if self.session:
<<<<<<< HEAD
                async with self.session.post(self.current_url(), data=data) as resp:
                    if resp.status == 429:
                        raise DaemonRateLimitError
=======
                async with self.session.post(self.current_url(), data=data, proxy=self.proxy_url) as resp:
>>>>>>> b75f5fe9
                    kind = resp.headers.get('Content-Type', None)
                    if kind == 'application/json':
                        resp_body = await resp.json(loads=json_deserialize)
                        # temporary rate limit workaround for quicknode.com
                        if type(resp_body) == list and any("request limit reached - reduce calls per second or upgrade your account at quicknode.com" in item.get('message', "") for item in resp_body):
                            raise DaemonRateLimitError
                        return resp_body
                    text = await resp.text()
                    text = text.strip() or resp.reason
                    raise ServiceRefusedError(text)
            else:
                raise aiohttp.ClientConnectionError

    async def _send(self, payload, processor):
        '''Send a payload to be converted to JSON.

        Handles temporary connection issues.  Daemon reponse errors
        are raise through DaemonError.
        '''
        def log_error(error):
            nonlocal last_error_log, retry
            now = time.monotonic()
            if now - last_error_log > 60:
                last_error_log = now
                self.logger.error(f'{error}.  Retrying occasionally...')
            if retry == self.max_retry and self.failover():
                retry = 0

        on_good_message = None
        last_error_log = 0
        data = json_serialize(payload)
        retry = self.init_retry
        max_retry_count = 5
        retry_count = 0
        while True:
            try:
                result = await self._send_data(data, len(payload) if type(payload) == list else 1)
                result = processor(result)
                if on_good_message:
                    self.logger.info(on_good_message)
                return result
            except asyncio.TimeoutError:
                log_error('timeout error')
                retry_count += 1
            except aiohttp.ServerDisconnectedError:
                log_error('disconnected')
                on_good_message = 'connection restored'
                retry_count += 1
            except ConnectionResetError:
                log_error('connection reset')
                on_good_message = 'connection restored'
                retry_count += 1
            except aiohttp.ClientConnectionError:
                log_error('connection problem - check your daemon is running')
                on_good_message = 'connection restored'
                retry_count += 1
            except aiohttp.ClientError as e:
                log_error(f'daemon error: {e}')
                on_good_message = 'running normally'
                retry_count += 1
            except ServiceRefusedError as e:
                log_error(f'daemon service refused: {e}')
                on_good_message = 'running normally'
                retry_count += 1
            except WarmingUpError:
                log_error('starting up checking blocks')
                on_good_message = 'running normally'
                retry_count += 1
            except DaemonRateLimitError:
                log_error('rate limit exceeded')
                on_good_message = 'running normally'
                # don't increment retry_count, we want to keep retrying indefinitely

            await asyncio.sleep(retry)
            retry = max(min(self.max_retry, retry * 2), self.init_retry)

            if retry_count > max_retry_count:
                raise DaemonError('max retry count exceeded')

    async def _send_single(self, method, params=None):
        '''Send a single request to the daemon.'''
        def processor(result):
            err = result['error']
            if not err:
                return result['result']
            if err.get('code') == self.WARMING_UP:
                raise WarmingUpError
            raise DaemonError(err)

        payload = {'method': method, 'id': next(self.id_counter)}
        if params:
            payload['params'] = params
        return await self._send(payload, processor)

    async def _send_vector(self, method, params_iterable, replace_errs=False):
        '''Send several requests of the same method.

        The result will be an array of the same length as params_iterable.
        If replace_errs is true, any item with an error is returned as None,
        otherwise an exception is raised.'''
        def processor(result):
            errs = [item['error'] for item in result if item['error']]
            if any(err.get('code') == self.WARMING_UP for err in errs):
                raise WarmingUpError
            if not errs or replace_errs:
                return [item['result'] for item in result]
            raise DaemonError(errs)

        payload = [{'method': method, 'params': p, 'id': next(self.id_counter)}
                   for p in params_iterable]
        if payload:
            if self.limiter:
                # chunk payload to half the size of the limiter
                chunk_size = min(self.limiter.max_rate // 4, 1)
                payload_chunks = [payload[i:i + chunk_size] for i in range(0, len(payload), chunk_size)]
                results = await asyncio.gather(*[self._send(chunk, processor) for chunk in payload_chunks])
                return list(itertools.chain(*results))

            return await self._send(payload, processor)
        return []

    async def _is_rpc_available(self, method):
        '''Return whether given RPC method is available in the daemon.

        Results are cached and the daemon will generally not be queried with
        the same method more than once.'''
        available = self.available_rpcs.get(method)
        if available is None:
            available = True
            try:
                await self._send_single(method)
            except DaemonError as e:
                err = e.args[0]
                error_code = err.get("code")
                available = error_code != JSONRPC.METHOD_NOT_FOUND
            self.available_rpcs[method] = available
        return available

    async def block_hex_hashes(self, first, count):
        '''Return the hex hashes of count block starting at height first.'''
        params_iterable = ((h, ) for h in range(first, first + count))
        return await self._send_vector('getblockhash', params_iterable)

    async def deserialised_block(self, hex_hash):
        '''Return the deserialised block with the given hex hash.'''
        return await self._send_single('getblock', (hex_hash, True))

    async def raw_blocks(self, hex_hashes):
        '''Return the raw binary blocks with the given hex hashes.'''
        params_iterable = ((h, False) for h in hex_hashes)
        blocks = await self._send_vector('getblock', params_iterable)
        # Convert hex string to bytes
        return [hex_to_bytes(block) for block in blocks]

    async def mempool_hashes(self):
        '''Update our record of the daemon's mempool hashes.'''
        return await self._send_single('getrawmempool')

    async def estimatefee(self, block_count, estimate_mode=None):
        '''Return the fee estimate for the block count.  Units are whole
        currency units per KB, e.g. 0.00000995, or -1 if no estimate
        is available.
        '''
        if estimate_mode:
            args = (block_count, estimate_mode)
        else:
            args = (block_count, )
        if await self._is_rpc_available('estimatesmartfee'):
            estimate = await self._send_single('estimatesmartfee', args)
            return estimate.get('feerate', -1)
        return await self._send_single('estimatefee', args)

    async def getnetworkinfo(self):
        '''Return the result of the 'getnetworkinfo' RPC call.'''
        async with self._networkinfo_lock:
            cache_val, cache_time = self._networkinfo_cache
            if time.time() - cache_time < 60:  # seconds
                return cache_val
            val = await self._send_single('getnetworkinfo')
            self._networkinfo_cache = (val, time.time())
            return val

    async def relayfee(self):
        '''The minimum fee a low-priority tx must pay in order to be accepted
        to the daemon's memory pool.'''
        network_info = await self.getnetworkinfo()
        return network_info['relayfee']

    async def getrawtransaction(self, hex_hash, verbose=False):
        '''Return the serialized raw transaction with the given hash.'''
        # Cast to int because some coin daemons are old and require it
        return await self._send_single('getrawtransaction',
                                       (hex_hash, int(verbose)))

    async def getrawtransactions(self, hex_hashes, replace_errs=True):
        '''Return the serialized raw transactions with the given hashes.

        Replaces errors with None by default.'''
        params_iterable = ((hex_hash, 0) for hex_hash in hex_hashes)
        txs = await self._send_vector('getrawtransaction', params_iterable,
                                      replace_errs=replace_errs)
        # Convert hex strings to bytes
        return [hex_to_bytes(tx) if tx else None for tx in txs]

    async def broadcast_transaction(self, raw_tx):
        '''Broadcast a transaction to the network.'''
        return await self._send_single('sendrawtransaction', (raw_tx, ))

    async def height(self):
        '''Query the daemon for its current height.'''
        self._height = await self._send_single('getblockcount')
        return self._height
        # return self.coin.ATOMICALS_ACTIVATION_HEIGHT - 1

    def cached_height(self):
        '''Return the cached daemon height.

        If the daemon has not been queried yet this returns None.'''
        return self._height
        # return self.coin.ATOMICALS_ACTIVATION_HEIGHT - 1


class DashDaemon(Daemon):

    async def masternode_broadcast(self, params):
        '''Broadcast a transaction to the network.'''
        return await self._send_single('masternodebroadcast', params)

    async def masternode_list(self, params):
        '''Return the masternode status.'''
        return await self._send_single('masternodelist', params)

    async def protx(self, params):
        '''Set of commands to execute ProTx related actions.'''
        return await self._send_single('protx', params)


class FakeEstimateFeeDaemon(Daemon):
    '''Daemon that simulates estimatefee and relayfee RPC calls. Coin that
    wants to use this daemon must define ESTIMATE_FEE & RELAY_FEE'''

    async def estimatefee(self, block_count):
        '''Return the fee estimate for the given parameters.'''
        return self.coin.ESTIMATE_FEE

    async def relayfee(self):
        '''The minimum fee a low-priority tx must pay in order to be accepted
        to the daemon's memory pool.'''
        return self.coin.RELAY_FEE


class LegacyRPCDaemon(Daemon):
    '''Handles connections to a daemon at the given URL.

    This class is useful for daemons that don't have the new 'getblock'
    RPC call that returns the block in hex, the workaround is to manually
    recreate the block bytes. The recreated block bytes may not be the exact
    as in the underlying blockchain but it is good enough for our indexing
    purposes.'''

    async def raw_blocks(self, hex_hashes):
        '''Return the raw binary blocks with the given hex hashes.'''
        params_iterable = ((h, ) for h in hex_hashes)
        block_info = await self._send_vector('getblock', params_iterable)

        blocks = []
        for i in block_info:
            raw_block = await self.make_raw_block(i)
            blocks.append(raw_block)

        # Convert hex string to bytes
        return blocks

    async def make_raw_header(self, b):
        pbh = b.get('previousblockhash')
        if pbh is None:
            pbh = '0' * 64
        return b''.join([
            pack('<L', b.get('version')),
            hex_str_to_hash(pbh),
            hex_str_to_hash(b.get('merkleroot')),
            pack('<L', self.timestamp_safe(b['time'])),
            pack('<L', int(b.get('bits'), 16)),
            pack('<L', int(b.get('nonce')))
        ])

    async def make_raw_block(self, b):
        '''Construct a raw block'''

        header = await self.make_raw_header(b)

        transactions = []
        if b.get('height') > 0:
            transactions = await self.getrawtransactions(b.get('tx'), False)

        raw_block = header
        num_txs = len(transactions)
        if num_txs > 0:
            raw_block += pack_varint(num_txs)
            raw_block += b''.join(transactions)
        else:
            raw_block += b'\x00'

        return raw_block

    def timestamp_safe(self, t):
        if isinstance(t, int):
            return t
        return timegm(time.strptime(t, "%Y-%m-%d %H:%M:%S %Z"))


class FakeEstimateLegacyRPCDaemon(LegacyRPCDaemon, FakeEstimateFeeDaemon):
    pass


class DecredDaemon(Daemon):
    async def raw_blocks(self, hex_hashes):
        '''Return the raw binary blocks with the given hex hashes.'''

        params_iterable = ((h, False) for h in hex_hashes)
        blocks = await self._send_vector('getblock', params_iterable)

        raw_blocks = []
        valid_tx_tree = {}
        for block in blocks:
            # Convert to bytes from hex
            raw_block = hex_to_bytes(block)
            raw_blocks.append(raw_block)
            # Check if previous block is valid
            prev = self.prev_hex_hash(raw_block)
            votebits = unpack_le_uint16_from(raw_block[100:102])[0]
            valid_tx_tree[prev] = self.is_valid_tx_tree(votebits)

        processed_raw_blocks = []
        for hash, raw_block in zip(hex_hashes, raw_blocks):
            if hash in valid_tx_tree:
                is_valid = valid_tx_tree[hash]
            else:
                # Do something complicated to figure out if this block is valid
                header = await self._send_single('getblockheader', (hash, ))
                if 'nextblockhash' not in header:
                    raise DaemonError(f'Could not find next block for {hash}')
                next_hash = header['nextblockhash']
                next_header = await self._send_single('getblockheader',
                                                      (next_hash, ))
                is_valid = self.is_valid_tx_tree(next_header['votebits'])

            if is_valid:
                processed_raw_blocks.append(raw_block)
            else:
                # If this block is invalid remove the normal transactions
                self.logger.info(f'block {hash} is invalidated')
                processed_raw_blocks.append(self.strip_tx_tree(raw_block))

        return processed_raw_blocks

    @staticmethod
    def prev_hex_hash(raw_block):
        return hash_to_hex_str(raw_block[4:36])

    @staticmethod
    def is_valid_tx_tree(votebits):
        # Check if previous block was invalidated.
        return bool(votebits & (1 << 0) != 0)

    def strip_tx_tree(self, raw_block):
        c = self.coin
        assert issubclass(c.DESERIALIZER, DeserializerDecred)
        d = c.DESERIALIZER(raw_block, start=c.BASIC_HEADER_SIZE)
        d.read_tx_tree()  # Skip normal transactions
        # Create a fake block without any normal transactions
        return raw_block[:c.BASIC_HEADER_SIZE] + b'\x00' + raw_block[d.cursor:]

    async def height(self):
        height = await super().height()
        if height > 0:
            # Lie about the daemon height as the current tip can be invalidated
            height -= 1
            self._height = height
        return height

    async def mempool_hashes(self):
        mempool = await super().mempool_hashes()
        # Add current tip transactions to the 'fake' mempool.
        real_height = await self._send_single('getblockcount')
        tip_hash = await self._send_single('getblockhash', (real_height,))
        tip = await self.deserialised_block(tip_hash)
        # Add normal transactions except coinbase
        mempool += tip['tx'][1:]
        # Add stake transactions if applicable
        mempool += tip.get('stx', [])
        return mempool

    def connector(self):
        # FIXME allow self signed certificates
        return aiohttp.TCPConnector(verify_ssl=False)


class PreLegacyRPCDaemon(LegacyRPCDaemon):
    '''Handles connections to a daemon at the given URL.

    This class is useful for daemons that don't have the new 'getblock'
    RPC call that returns the block in hex, and need the False parameter
    for the getblock'''

    async def deserialised_block(self, hex_hash):
        '''Return the deserialised block with the given hex hash.'''
        return await self._send_single('getblock', (hex_hash, False))


class SmartCashDaemon(Daemon):

    async def masternode_broadcast(self, params):
        '''Broadcast a smartnode to the network.'''
        return await self._send_single('smartnodebroadcast', params)

    async def masternode_list(self, params):
        '''Return the smartnode status.'''
        return await self._send_single('smartnodelist', params)

    async def smartrewards(self, params):
        '''Return smartrewards data.'''
        return await self._send_single('smartrewards', params)


class ZcoinMtpDaemon(Daemon):

    def strip_mtp_data(self, raw_block):
        if self.coin.is_mtp(raw_block):
            return \
                raw_block[:self.coin.MTP_HEADER_DATA_START*2] + \
                raw_block[self.coin.MTP_HEADER_DATA_END*2:]
        return raw_block

    async def raw_blocks(self, hex_hashes):
        '''Return the raw binary blocks with the given hex hashes.'''
        params_iterable = ((h, False) for h in hex_hashes)
        blocks = await self._send_vector('getblock', params_iterable)
        # Convert hex string to bytes
        return [hex_to_bytes(self.strip_mtp_data(block)) for block in blocks]

    async def masternode_broadcast(self, params):
        '''Broadcast a transaction to the network.'''
        return await self._send_single('znodebroadcast', params)

    async def masternode_list(self, params):
        '''Return the masternode status.'''
        return await self._send_single('znodelist', params)

    async def protx(self, params):
        '''Set of commands to execute ProTx related actions.'''
        return await self._send_single('protx', params)<|MERGE_RESOLUTION|>--- conflicted
+++ resolved
@@ -57,12 +57,9 @@
             max_workqueue=10,
             init_retry=0.25,
             max_retry=4.0,
-<<<<<<< HEAD
+            proxy_url=None,
             max_rate=None,
             rate_period_sec=None,
-=======
-            proxy_url=None
->>>>>>> b75f5fe9
     ):
         self.coin = coin
         self.logger = class_logger(__name__, self.__class__.__name__)
@@ -79,15 +76,11 @@
         self.max_retry = max_retry
         self._height = None
         self.available_rpcs = {}
-<<<<<<< HEAD
-        self.session = None
+        self.session: aiohttp.ClientSession | None = None
         self.limiter = None
         if max_rate and rate_period_sec:
             self.limiter = AsyncLimiter(max_rate, rate_period_sec)
             self.logger.info(f'daemon rate limiting set to {max_rate} per {rate_period_sec} seconds')
-=======
-        self.session: aiohttp.ClientSession | None = None
->>>>>>> b75f5fe9
 
         self._networkinfo_cache = (None, 0)
         self._networkinfo_lock = asyncio.Lock()
@@ -139,13 +132,9 @@
             await self.limiter.acquire(request_count)
         async with self.workqueue_semaphore:
             if self.session:
-<<<<<<< HEAD
-                async with self.session.post(self.current_url(), data=data) as resp:
+                async with self.session.post(self.current_url(), data=data, proxy=self.proxy_url) as resp:
                     if resp.status == 429:
                         raise DaemonRateLimitError
-=======
-                async with self.session.post(self.current_url(), data=data, proxy=self.proxy_url) as resp:
->>>>>>> b75f5fe9
                     kind = resp.headers.get('Content-Type', None)
                     if kind == 'application/json':
                         resp_body = await resp.json(loads=json_deserialize)
