--- conflicted
+++ resolved
@@ -95,11 +95,7 @@
     general_adds = attr.ib()  # type: List[Tuple[Sequence[bytes], Sequence[bytes]]]
     # realm_adds map realm names to tx_num ints, which then map onto an atomical_id
     # The purpose is to track the earliest appearance of a realm name claim request in the order of the commit tx number
-<<<<<<< HEAD
-    realm_adds = attr.ib()              # type: Dict[bytes, Dict[int, bytes]]
-=======
     realm_adds = attr.ib()  # type: Dict[bytes, Dict[int, bytes]]
->>>>>>> 1432ff31
     # container_adds map container names to tx_num ints, which then map onto an atomical_id
     # The purpose is to track the earliest appearance of a container name claim request in the order of the commit tx number
     container_adds = attr.ib()  # type: List[Tuple[Sequence[bytes], Sequence[bytes]]]
@@ -107,24 +103,6 @@
     # The purpose is to track the earliest appearance of a ticker name claim request in the order of the commit tx number
     ticker_adds = attr.ib()  # type: List[Tuple[Sequence[bytes], Sequence[bytes]]]
     # subrealm_adds maps parent_realm_id + subrealm name to tx_num ints, which then map onto an atomical_id
-<<<<<<< HEAD
-    subrealm_adds = attr.ib()           # type: Dict[bytes, Dict[int, bytes]]
-    # subrealmpay_adds maps atomical_id to tx_num ints, which then map onto payment_outpoints
-    subrealmpay_adds = attr.ib()           # type: Dict[bytes, Dict[int, bytes]]
-    # dmitem_adds maps parent_realm_id + dmitem name to tx_num ints, which then map onto an atomical_id
-    dmitem_adds = attr.ib()           # type: Dict[bytes, Dict[int, bytes]]
-    # dmpay_adds maps atomical_id to tx_num ints, which then map onto payment_outpoints
-    dmpay_adds = attr.ib()           # type: Dict[bytes, Dict[int, bytes]]
-    # distmint_adds tracks the b'gi' which is the initial distributed mint location tracked to determine if any more mints are allowed
-    # It maps atomical_id (of the dft deploy token mint) to location_ids and then the details of the scripthash+value_sats of the mint        
-    distmint_adds = attr.ib()           # type: Dict[bytes, Dict[bytes, bytes]]
-    # state_adds is for evt, mod state updates
-    # It maps atomical_id to the data of the state update      
-    state_adds = attr.ib()           # type: Dict[bytes, Dict[bytes, bytes]]
-    # op_adds is for record tx operation of one tx
-    op_adds = attr.ib()   # type: Dict[bytes, Dict[bytes]]
-    
-=======
     subrealm_adds = attr.ib()  # type: Dict[bytes, Dict[int, bytes]]
     # subrealmpay_adds maps atomical_id to tx_num ints, which then map onto payment_outpoints
     subrealmpay_adds = attr.ib()  # type: Dict[bytes, Dict[int, bytes]]
@@ -142,7 +120,6 @@
     op_adds = attr.ib()  # type: Dict[bytes, Dict[bytes]]
 
 
->>>>>>> 1432ff31
 COMP_TXID_LEN = 4
 
 
@@ -326,12 +303,8 @@
         self.wall_time = 0
         self.first_sync = True
         self.db_version = -1
-<<<<<<< HEAD
         self.event_hash_version = -1
-        self.logger.info(f'using {self.env.db_engine} for DB backend')
-=======
         self.logger.info(f"using {self.env.db_engine} for DB backend")
->>>>>>> 1432ff31
 
         # Header merkle cache
         self.merkle = Merkle()
@@ -1031,25 +1004,19 @@
                 raise self.DBError("failed reading state from DB")
             self.db_version = state["db_version"]
             if self.db_version not in self.DB_VERSIONS:
-<<<<<<< HEAD
-                raise self.DBError(f'your UTXO DB version is {self.db_version} '
-                                   f'but this software only handles versions '
-                                   f'{self.DB_VERSIONS}')
-            self.event_hash_version = state.get('event_hash_version', None)
-            if self.event_hash_version is not None:
-                if self.event_hash_version != electrumx.gaze_event_hash_version:
-                    raise self.DBError(f'Your event hash version is {self.event_hash_version} but this software '
-                                       f'only supports version {electrumx.gaze_event_hash_version}. Please reset '
-                                       f'your database to block 808080 or lower and restart this software to reindex.')
-            else:
-                self.event_hash_version = electrumx.gaze_event_hash_version
-=======
                 raise self.DBError(
                     f"your UTXO DB version is {self.db_version} "
                     f"but this software only handles versions "
                     f"{self.DB_VERSIONS}"
                 )
->>>>>>> 1432ff31
+            self.event_hash_version = state.get("event_hash_version", None)
+            if self.event_hash_version is not None:
+                if self.event_hash_version != electrumx.gaze_event_hash_version:
+                    raise self.DBError(f"Your event hash version is {self.event_hash_version} but this software "
+                                       f"only supports version {electrumx.gaze_event_hash_version}. Please reset "
+                                       f"your database to block 808080 or lower and restart this software to reindex.")
+            else:
+                self.event_hash_version = electrumx.gaze_event_hash_version
             # backwards compat
             genesis_hash = state["genesis"]
             if isinstance(genesis_hash, bytes):
@@ -1176,18 +1143,6 @@
     def write_utxo_state(self, batch):
         """Write (UTXO) state to the batch."""
         state = {
-<<<<<<< HEAD
-            'genesis': self.coin.GENESIS_HASH,
-            'height': self.db_height,
-            'tx_count': self.db_tx_count,
-            'atomical_count': self.db_atomical_count,
-            'tip': self.db_tip,
-            'utxo_flush_count': self.utxo_flush_count,
-            'wall_time': self.wall_time,
-            'first_sync': self.first_sync,
-            'db_version': self.db_version,
-            'event_hash_version': self.event_hash_version,
-=======
             "genesis": self.coin.GENESIS_HASH,
             "height": self.db_height,
             "tx_count": self.db_tx_count,
@@ -1197,7 +1152,7 @@
             "wall_time": self.wall_time,
             "first_sync": self.first_sync,
             "db_version": self.db_version,
->>>>>>> 1432ff31
+            "event_hash_version": self.event_hash_version,
         }
         batch.put(b"state", repr(state).encode())
 
@@ -1553,14 +1508,10 @@
                     atomical_output_script_key = b"po" + location
                     atomical_output_script_value = self.utxo_db.get(atomical_output_script_key)
                     location_script = atomical_output_script_value
-<<<<<<< HEAD
-                    location_value, = unpack_le_uint64(atomical_active_location_value[HASHX_LEN + SCRIPTHASH_LEN : HASHX_LEN + SCRIPTHASH_LEN + 8])
-=======
                     (location_value,) = unpack_le_uint64(
                         atomical_active_location_value[HASHX_LEN + SCRIPTHASH_LEN : HASHX_LEN + SCRIPTHASH_LEN + 8]
                     )
 
->>>>>>> 1432ff31
                     script = location_script.hex()
                     if holder_dict.get(script, None):
                         holder_dict[script] += location_value
