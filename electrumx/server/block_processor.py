# Copyright (c) 2016-2017, Neil Booth
# Copyright (c) 2017, the ElectrumX authors
#
# All rights reserved.
#
# See the file "LICENCE" for information about the copyright
# and warranty status of this software.

'''Block prefetcher and chain processor.'''

import asyncio
import os
import time
from typing import Sequence, Tuple, List, Callable, Optional, TYPE_CHECKING, Type, Union

from aiorpcx import run_in_thread, CancelledError
import requests

import electrumx
from electrumx.server.daemon import DaemonError, Daemon
from electrumx.lib.hash import hash_to_hex_str, HASHX_LEN, double_sha256
from electrumx.lib.script import SCRIPTHASH_LEN, is_unspendable_legacy, is_unspendable_genesis
from electrumx.lib.util import (
    chunks, class_logger, pack_le_uint32, unpack_le_uint32, pack_le_uint64, unpack_le_uint64, pack_be_uint64, unpack_be_uint64, OldTaskGroup, pack_byte, pack_le_uint16, unpack_le_uint16_from
)
import math
from electrumx.lib.tx import Tx
from electrumx.server.db import FlushData, COMP_TXID_LEN, DB
from electrumx.server.history import TXNUM_LEN
from electrumx.lib.util_atomicals import (
    is_within_acceptable_blocks_for_general_reveal,
    auto_encode_bytes_elements,
    is_valid_bitwork_string,
    is_within_acceptable_blocks_for_sub_item_payment,
    get_name_request_candidate_status,
    get_subname_request_candidate_status,
    is_within_acceptable_blocks_for_name_reveal,
    compact_to_location_id_bytes,
    is_proof_of_work_prefix_match,
    format_name_type_candidates_to_rpc_for_subname,
    format_name_type_candidates_to_rpc,
    pad_bytes_n, 
    has_requested_proof_of_work, 
    is_valid_container_string_name, 
    calculate_expected_bitwork,
    expand_spend_utxo_data,
    encode_tx_hash_hex,
    SUBREALM_MINT_PATH,
    DMINT_PATH,
    MINT_SUBNAME_RULES_BECOME_EFFECTIVE_IN_BLOCKS,
    MINT_REALM_CONTAINER_TICKER_COMMIT_REVEAL_DELAY_BLOCKS, 
    MINT_SUBNAME_COMMIT_PAYMENT_DELAY_BLOCKS, 
    is_valid_dmt_op_format, 
    is_compact_atomical_id, 
    is_valid_regex,
    unpack_mint_info, 
    parse_protocols_operations_from_witness_array, 
    location_id_bytes_to_compact, 
    is_valid_subrealm_string_name, 
    is_valid_realm_string_name, 
    is_valid_ticker_string, 
    get_mint_info_op_factory,
    convert_db_mint_info_to_rpc_mint_info_format,
    calculate_latest_state_from_mod_history,
    validate_rules_data,
    AtomicalsValidationError,
    get_container_dmint_format_status,
    validate_dmitem_mint_args_with_container_dmint,
    is_seal_operation,
    is_event_operation,
    encode_atomical_ids_hex,
    is_mint_pow_valid,
    is_txid_valid_for_perpetual_bitwork,
    auto_encode_bytes_items
)

from electrumx.lib.atomicals_blueprint_builder import AtomicalsTransferBlueprintBuilder

import copy

from electrumx.server.gaze_network_report_client import GazeNetworkReportClient

if TYPE_CHECKING:
    from electrumx.lib.coins import Coin, AtomicalsCoinMixin
    from electrumx.server.env import Env
    from electrumx.server.controller import Notifications

from cbor2 import dumps, loads, CBORDecodeError
import pickle
import pylru
import regex 
import sys 
import re 

TX_HASH_LEN = 32
ATOMICAL_ID_LEN = 36
LOCATION_ID_LEN = 36
TX_OUTPUT_IDX_LEN = 4


class Prefetcher:
    '''Prefetches blocks (in the forward direction only).'''

    def __init__(
            self,
            daemon: 'Daemon',
            coin: Type[Union['Coin', 'AtomicalsCoinMixin']],
            blocks_event: asyncio.Event,
            *,
            polling_delay_secs,
    ):
        self.logger = class_logger(__name__, self.__class__.__name__)
        self.daemon = daemon
        self.coin = coin
        self.blocks_event = blocks_event
        self.blocks = []
        self.caught_up = False
        # Access to fetched_height should be protected by the semaphore
        self.fetched_height = None
        self.semaphore = asyncio.Semaphore()
        self.refill_event = asyncio.Event()
        # The prefetched block cache size.  The min cache size has
        # little effect on sync time.
        self.cache_size = 0
        self.min_cache_size = 10 * 1024 * 1024
        # This makes the first fetch be 10 blocks
        self.ave_size = self.min_cache_size // 10
        self.polling_delay = polling_delay_secs

    async def main_loop(self, bp_height):
        '''Loop forever polling for more blocks.'''
        await self.reset_height(bp_height)
        while True:
            try:
                # Sleep a while if there is nothing to prefetch
                await self.refill_event.wait()
                if not await self._prefetch_blocks():
                    await asyncio.sleep(self.polling_delay)
            except DaemonError as e:
                self.logger.info(f'ignoring daemon error: {e}')
            except asyncio.CancelledError as e:
                self.logger.info(f'cancelled; prefetcher stopping {e}')
                raise
            except Exception:
                self.logger.exception(f'ignoring unexpected exception')

    def get_prefetched_blocks(self):
        '''Called by block processor when it is processing queued blocks.'''
        blocks = self.blocks
        self.blocks = []
        self.cache_size = 0
        self.refill_event.set()
        return blocks

    async def reset_height(self, height):
        '''Reset to prefetch blocks from the block processor's height.

        Used in blockchain reorganisations.  This coroutine can be
        called asynchronously to the _prefetch_blocks coroutine so we
        must synchronize with a semaphore.
        '''
        async with self.semaphore:
            self.blocks.clear()
            self.cache_size = 0
            self.fetched_height = height
            self.refill_event.set()

        daemon_height = await self.daemon.height()
        behind = daemon_height - height
        if behind > 0:
            self.logger.info(
                f'catching up to daemon height {daemon_height:,d} ({behind:,d} '
                f'blocks behind)'
            )
        else:
            self.logger.info(f'caught up to daemon height {daemon_height:,d}')

    async def _prefetch_blocks(self):
        '''Prefetch some blocks and put them on the queue.

        Repeats until the queue is full or caught up.
        '''
        daemon = self.daemon
        daemon_height = await daemon.height()
        async with self.semaphore:
            while self.cache_size < self.min_cache_size:
                first = self.fetched_height + 1
                # Try and catch up all blocks but limit to room in cache.
                cache_room = max(self.min_cache_size // self.ave_size, 1)
                count = min(daemon_height - self.fetched_height, cache_room)
                # Don't make too large a request
                count = min(self.coin.max_fetch_blocks(first), max(count, 0))
                if not count:
                    self.caught_up = True
                    return False

                hex_hashes = await daemon.block_hex_hashes(first, count)
                if self.caught_up:
                    self.logger.info(f'new block height {first + count-1:,d} '
                                     f'hash {hex_hashes[-1]}')
                blocks = await daemon.raw_blocks(hex_hashes)

                assert count == len(blocks)

                # Special handling for genesis block
                if first == 0:
                    blocks[0] = self.coin.genesis_block(blocks[0])
                    self.logger.info(f'verified genesis block with hash '
                                     f'{hex_hashes[0]}')

                # Update our recent average block size estimate
                size = sum(len(block) for block in blocks)
                if count >= 10:
                    self.ave_size = size // count
                else:
                    self.ave_size = (size + (10 - count) * self.ave_size) // 10

                self.blocks.extend(blocks)
                self.cache_size += size
                self.fetched_height += count
                self.blocks_event.set()

        self.refill_event.clear()
        return True

class ChainError(Exception):
    '''Raised on error processing blocks.'''


class BlockProcessor:
    '''Process blocks and update the DB state to match.

    Employ a prefetcher to prefetch blocks in batches for processing.
    Coordinate backing up in case of chain reorganisations.
    '''

    def __init__(self, env: 'Env', db: DB, daemon: Daemon, notifications: 'Notifications'):
        self.env = env
        self.db = db
        self.daemon = daemon
        self.notifications = notifications

        self.coin = env.coin
        # blocks_event: set when new blocks are put on the queue by the Prefetcher, to be processed
        self.blocks_event = asyncio.Event()
        self.prefetcher = Prefetcher(
            daemon, env.coin, self.blocks_event,
            polling_delay_secs=env.daemon_poll_interval_blocks_msec/1000,
        )
        if self.env.gaze_network_report:
            self.gaze_network_report_client = GazeNetworkReportClient(env)
            self.gaze_network_report_client.submit_node_report('arc20')
        self.logger = class_logger(__name__, self.__class__.__name__)

        # Meta
        self.next_cache_check = 0
        self.touched = set()
        self.semaphore = asyncio.Semaphore()
        self.reorg_count = 0
        self.height = -1
        self.tip = None  # type: Optional[bytes]
        self.tip_advanced_event = asyncio.Event()
        self.tx_count = 0 
        self.atomical_count = 0     # Total number of Atomicals minted (Includes all NFT/FT types)
        self._caught_up_event = None

        # Caches of unflushed items.
        self.headers = []
        self.tx_hashes = []
        self.undo_infos = []  # type: List[Tuple[Sequence[bytes], int]]
        self.atomicals_undo_infos = []  # type: List[Tuple[Sequence[bytes], int]]

        # UTXO cache
        self.utxo_cache = {}
        self.atomicals_utxo_cache = {}      # The cache of atomicals UTXOs
        self.general_data_cache = {}        # General data cache for atomicals related actions
        self.ticker_data_cache = {}         # Caches the tickers created
        self.realm_data_cache = {}          # Caches the realms created
        self.subrealm_data_cache = {}       # Caches the subrealms created
        self.subrealmpay_data_cache = {}    # Caches the subrealmpays created
        self.dmitem_data_cache = {}         # Caches the dmitems created
        self.dmpay_data_cache = {}          # Caches the dmitems payments created
        self.container_data_cache = {}      # Caches the containers created
        self.distmint_data_cache = {}       # Caches the distributed mints created
        self.state_data_cache = {}          # Caches the state updates
        self.op_data_cache = {}             # Caches the tx op
        self.db_deletes = []

        # If the lock is successfully acquired, in-memory chain state
        # is consistent with self.height
        self.state_lock = asyncio.Lock()

        # Signalled after backing up during a reorg
        self.backed_up_event = asyncio.Event()

        self.atomicals_id_cache = pylru.lrucache(1000000)
        self.atomicals_rpc_format_cache = pylru.lrucache(100000)
        self.atomicals_rpc_general_cache = pylru.lrucache(100000)
        self.atomicals_dft_mint_count_cache = pylru.lrucache(1000)        # tracks number of minted tokens per dft mint to make processing faster per blocks
        self.op_list = {
            "mint-dft": 1, "mint-ft": 2, "mint-nft": 3, "mint-nft-realm": 4,
            "mint-nft-subrealm": 5, "mint-nft-container": 6, "mint-nft-dmitem": 7,
            "dft": 20, "dat": 21, "split": 22, "splat": 23,
            "seal": 24, "evt": 25, "mod": 26,
            "transfer": 30,
            "payment-subrealm": 40, "payment-dmitem": 41, "payment-subrealm-failed": 42, "payment-dmitem-failed": 43,
            "mint-dft-failed": 51, "mint-ft-failed": 52, "mint-nft-failed": 53, "mint-nft-realm-failed": 54,
            "mint-nft-subrealm-failed": 55, "mint-nft-container-failed": 56, "mint-nft-dmitem-failed": 57,
            "invalid-mint": 59,
            "burn": 70,
        }
        self.op_list_vk = {v: k for k, v in self.op_list.items()}

    async def run_in_thread_with_lock(self, func, *args):
        # Run in a thread to prevent blocking.  Shielded so that
        # cancellations from shutdown don't lose work - when the task
        # completes the data will be flushed and then we shut down.
        # Take the state lock to be certain in-memory state is
        # consistent and not being updated elsewhere.
        async def run_in_thread_locked():
            async with self.state_lock:
                return await run_in_thread(func, *args)
        return await asyncio.shield(run_in_thread_locked())

    async def check_and_advance_blocks(self, raw_blocks):
        '''Process the list of raw blocks passed.  Detects and handles
        reorgs.
        '''
        if not raw_blocks:
            return
        first = self.height + 1
        blocks = [self.coin.block(raw_block, first + n)
                  for n, raw_block in enumerate(raw_blocks)]
        headers = [block.header for block in blocks]
        hprevs = [self.coin.header_prevhash(h) for h in headers]
        chain = [self.tip] + [self.coin.header_hash(h) for h in headers[:-1]]

        if hprevs == chain:
            start = time.monotonic()
            await self.run_in_thread_with_lock(self.advance_blocks, blocks)
            await self._maybe_flush()
            if not self.db.first_sync:
                s = '' if len(blocks) == 1 else 's'
                blocks_size = sum(len(block) for block in raw_blocks) / 1_000_000
                self.logger.info(f'processed {len(blocks):,d} block{s} size {blocks_size:.2f} MB '
                                 f'in {time.monotonic() - start:.1f}s')
            if self._caught_up_event.is_set():
                await self.notifications.on_block(self.touched, self.height)
            self.touched = set()
        elif hprevs[0] != chain[0]:
            self.logger.info(f'check_and_advance_blocks reorg: {first}')
            await self.reorg_chain()
        else:
            # It is probably possible but extremely rare that what
            # bitcoind returns doesn't form a chain because it
            # reorg-ed the chain as it was processing the batched
            # block hash requests.  Should this happen it's simplest
            # just to reset the prefetcher and try again.
            self.logger.warning('daemon blocks do not form a chain; '
                                'resetting the prefetcher')
            await self.prefetcher.reset_height(self.height)

    async def reorg_chain(self, count=None):
        # Use Semaphore to ensure only one reorg signal was held.
        async with self.semaphore:
            '''Handle a chain reorganisation.
    
            Count is the number of blocks to simulate a reorg, or None for
            a real reorg.'''
            if count is None:
                self.logger.info('chain reorg detected')
            else:
                self.logger.info(f'faking a reorg of {count:,d} blocks')
            await self.flush(True)

            async def get_raw_blocks(last_height, hex_hashes) -> Sequence[bytes]:
                heights = range(last_height, last_height - len(hex_hashes), -1)
                try:
                    blocks = [self.db.read_raw_block(height) for height in heights]
                    self.logger.info(f'read {len(blocks)} blocks from disk')
                    return blocks
                except FileNotFoundError:
                    return await self.daemon.raw_blocks(hex_hashes)

            def flush_backup():
                # self.touched can include other addresses which is
                # harmless, but remove None.
                self.touched.discard(None)
                self.db.flush_backup(self.flush_data(), self.touched)

            _start, last, hashes = await self.reorg_hashes(count)
            # Reverse and convert to hex strings.
            hashes = [hash_to_hex_str(hash) for hash in reversed(hashes)]
            for hex_hashes in chunks(hashes, 50):
                raw_blocks = await get_raw_blocks(last, hex_hashes)
                await self.run_in_thread_with_lock(self.backup_blocks, raw_blocks)
                await self.run_in_thread_with_lock(flush_backup)
                last -= len(raw_blocks)
            await self.prefetcher.reset_height(self.height)
            self.backed_up_event.set()
            self.backed_up_event.clear()

    async def reorg_hashes(self, count):
        '''Return a pair (start, last, hashes) of blocks to back up during a
        reorg.

        The hashes are returned in order of increasing height.  Start
        is the height of the first hash, last of the last.
        '''
        start, count = await self.calc_reorg_range(count)
        last = start + count - 1
        s = '' if count == 1 else 's'
        self.logger.info(f'chain was reorganised replacing {count:,d} '
                         f'block{s} at heights {start:,d}-{last:,d}')

        return start, last, await self.db.fs_block_hashes(start, count)

    async def calc_reorg_range(self, count):
        '''Calculate the reorg range'''

        def diff_pos(hashes1, hashes2):
            '''Returns the index of the first difference in the hash lists.
            If both lists match returns their length.'''
            for n, (hash1, hash2) in enumerate(zip(hashes1, hashes2)):
                if hash1 != hash2:
                    return n
            return len(hashes)

        if count is None:
            # A real reorg
            start = self.height - 1
            count = 1
            while start > 0:
                hashes = await self.db.fs_block_hashes(start, count)
                hex_hashes = [hash_to_hex_str(hash) for hash in hashes]
                d_hex_hashes = await self.daemon.block_hex_hashes(start, count)
                n = diff_pos(hex_hashes, d_hex_hashes)
                if n > 0:
                    start += n
                    break
                count = min(count * 2, start)
                start -= count

            count = (self.height - start) + 1
        else:
            start = (self.height - count) + 1

        return start, count

    def estimate_txs_remaining(self):
        # Try to estimate how many txs there are to go
        daemon_height = self.daemon.cached_height()
        coin = self.coin
        tail_count = daemon_height - max(self.height, coin.TX_COUNT_HEIGHT)
        # Damp the initial enthusiasm
        realism = max(2.0 - 0.9 * self.height / coin.TX_COUNT_HEIGHT, 1.0)
        return (tail_count * coin.TX_PER_BLOCK +
                max(coin.TX_COUNT - self.tx_count, 0)) * realism

    # - Flushing
    def flush_data(self):
        '''The data for a flush.  The lock must be taken.'''
        assert self.state_lock.locked()
        return FlushData(self.height, self.tx_count, self.headers,
                         self.tx_hashes, self.undo_infos, self.utxo_cache,
                         self.db_deletes, self.tip,
                         self.atomical_count,
                         self.atomicals_undo_infos, self.atomicals_utxo_cache, self.general_data_cache, self.ticker_data_cache, 
                         self.realm_data_cache, self.subrealm_data_cache, self.subrealmpay_data_cache, self.dmitem_data_cache, 
                         self.dmpay_data_cache, self.container_data_cache, self.distmint_data_cache, self.state_data_cache,
                         self.op_data_cache)

    async def flush(self, flush_utxos):
        def flush():
            self.db.flush_dbs(self.flush_data(), flush_utxos,
                              self.estimate_txs_remaining)
        await self.run_in_thread_with_lock(flush)

    async def _maybe_flush(self):
        # If caught up, flush everything as client queries are
        # performed on the DB.
        if self._caught_up_event.is_set():
            await self.flush(True)
        elif time.monotonic() > self.next_cache_check:
            flush_arg = self.check_cache_size()
            if flush_arg is not None:
                await self.flush(flush_arg)
            self.next_cache_check = time.monotonic() + 30

    def check_cache_size(self):
        '''Flush a cache if it gets too big.'''
        # Good average estimates based on traversal of subobjects and
        # requesting size from Python (see deep_getsizeof).
        one_MB = 1000*1000
        utxo_cache_size = len(self.utxo_cache) * 205
        db_deletes_size = len(self.db_deletes) * 57
        hist_cache_size = self.db.history.unflushed_memsize()
        # Roughly ntxs * 32 + nblocks * 42
        tx_hash_size = ((self.tx_count - self.db.fs_tx_count) * 32
                        + (self.height - self.db.fs_height) * 42)
        utxo_MB = (db_deletes_size + utxo_cache_size) // one_MB
        hist_MB = (hist_cache_size + tx_hash_size) // one_MB

        self.logger.info(f'our height: {self.height:,d} daemon: '
                         f'{self.daemon.cached_height():,d} '
                         f'UTXOs {utxo_MB:,d}MB hist {hist_MB:,d}MB')

        # Flush history if it takes up over 20% of cache memory.
        # Flush UTXOs once they take up 80% of cache memory.
        cache_MB = self.env.cache_MB
        if utxo_MB + hist_MB >= cache_MB or hist_MB >= cache_MB // 5:
            return utxo_MB >= cache_MB * 4 // 5
        return None

    def advance_blocks(self, blocks):
        '''Synchronously advance the blocks.

        It is already verified they correctly connect onto our tip.
        '''
        min_height = self.db.min_undo_height(self.daemon.cached_height())
        height = self.height
        genesis_activation = self.coin.GENESIS_ACTIVATION

        for block in blocks:
            height += 1
            is_unspendable = (is_unspendable_genesis if height >= genesis_activation
                              else is_unspendable_legacy)
            undo_info, atomicals_undo_info = self.advance_txs(block.transactions, is_unspendable, block.header, height)
            if height >= min_height:
                self.undo_infos.append((undo_info, height))
                self.atomicals_undo_infos.append((atomicals_undo_info, height))
                self.db.write_raw_block(block.raw, height)

        headers = [block.header for block in blocks]
        self.height = height
        self.headers += headers
        self.tip = self.coin.header_hash(headers[-1])
        self.tip_advanced_event.set()
        self.tip_advanced_event.clear()

    def get_atomicals_block_txs(self, height):
        return self.db.get_atomicals_block_txs(height)

    # Helper method to validate if the transaction correctly cleanly assigns all FT (ARC20) tokens
    # This method simulates coloring FT's according to split and regular rules
    # Note: This does not apply to mempool but only prevout utxos that are confirmed
    def validate_ft_rules_raw_tx(self, raw_tx):
        # Deserialize the transaction
        tx, tx_hash = self.coin.DESERIALIZER(bytes.fromhex(raw_tx), 0).read_tx_and_hash()
        # Determine if there are any other operations at the transfer 
        operations_found_at_inputs = parse_protocols_operations_from_witness_array(tx, tx_hash, True)
        # Build the map of the atomicals potentiall spent at the tx
        atomicals_spent_at_inputs = self.build_atomicals_spent_at_inputs_for_validation_only(tx)
        # Build a structure of organizing into NFT and FTs
        # Note: We do not validate anything with NFTs, just FTs
        # Build the "blueprint" for how to assign all atomicals
        blueprint_builder = AtomicalsTransferBlueprintBuilder(self.logger, atomicals_spent_at_inputs, operations_found_at_inputs, tx_hash, tx, self.get_atomicals_id_mint_info, True)
        ft_output_blueprint = blueprint_builder.get_ft_output_blueprint() 
        # Log that there were tokens burned due to not being cleanly assigned
        if blueprint_builder.get_are_fts_burned() or not blueprint_builder.cleanly_assigned:
            encoded_atomicals_spent_at_inputs = encode_atomical_ids_hex(atomicals_spent_at_inputs)
            encoded_ft_output_blueprint = auto_encode_bytes_items(encode_atomical_ids_hex(ft_output_blueprint))
            outputs = encoded_ft_output_blueprint['outputs']
            fts_burned = encoded_ft_output_blueprint['fts_burned']
            raise AtomicalsValidationError(
                f'Invalid FT token inputs/outputs:\n'
                f'tx_hash={hash_to_hex_str(tx_hash)}\n'
                f'operations_found_at_inputs={operations_found_at_inputs}\n'
                f'atomicals_spent_at_inputs={encoded_atomicals_spent_at_inputs}\n'
                f'ft_output_blueprint.outputs={outputs}\n'
                f'ft_output_blueprint.fts_burned={fts_burned}'
            )
    
    # Query general data including the cache
    def get_general_data_with_cache(self, key):
        cache = self.general_data_cache.get(key)
        if not cache:
            cache = self.db.get_general_data(key)
            if cache:
                self.general_data_cache[key] = cache
        return cache

    # Get the mint information and LRU cache it for fast retrieval
    # Used for quickly getting the mint information for an atomical
    def get_atomicals_id_mint_info(self, atomical_id, with_cache):
        result = None
        if with_cache:
            self.logger.debug(f'get_atomicals_id_mint_info with_cache={with_cache} atomical_id={location_id_bytes_to_compact(atomical_id)}')
            result = self.atomicals_id_cache.get(atomical_id)
            if result:
                self.logger.debug(f'get_atomicals_id_mint_info hit=True with_cache={with_cache} atomical_id={location_id_bytes_to_compact(atomical_id)}')
                return result 
        
        result = self.general_data_cache.get(b'mi' + atomical_id)
        if result:
            self.logger.debug(f'get_atomicals_id_mint_info hit=True general_data_cache=True atomical_id={location_id_bytes_to_compact(atomical_id)}')
            result = unpack_mint_info(result)
            self.atomicals_id_cache[atomical_id] = result
            return result 
        
        mint_info_dump = self.db.get_atomical_mint_info_dump(atomical_id)
        if not mint_info_dump:
            self.logger.debug(f'get_atomicals_id_mint_info get_atomical_mint_info_dump=True atomical_id={location_id_bytes_to_compact(atomical_id)}')
            return None
        
        result = unpack_mint_info(mint_info_dump)
        self.atomicals_id_cache[atomical_id] = result
        self.logger.debug(f'get_atomicals_id_mint_info no_cache=True with_cache={with_cache} atomical_id={location_id_bytes_to_compact(atomical_id)}')
        return result 

    # Get basic atomical information in a format that can be attached to utxos in an RPC call
    # Must be called for known existing atomicals or will throw an exception
    def get_atomicals_id_mint_info_basic_struct(self, atomical_id):
        result = self.get_atomicals_id_mint_info(atomical_id, True)
        obj = {
            'atomical_id': location_id_bytes_to_compact(result['id']),
            'atomical_number': result['number'],
            'atomical_ref': result.get('ref'),
            'type': result['type']
        }

        return obj

    # Get the expected payment amount and destination for an atomical subrealm
    def get_expected_subrealm_payment_info(self, found_atomical_id_for_potential_subrealm, current_height):
        # Lookup the subrealm atomical to obtain the details of which subrealm parent it is for
        found_atomical_mint_info_for_potential_subrealm = self.get_atomicals_id_mint_info(found_atomical_id_for_potential_subrealm, False)
        if found_atomical_mint_info_for_potential_subrealm:
            # Found the mint information. Use the mint details to determine the parent realm id and name requested
            # Along with the price that was expected according to the mint reveal height
            args = found_atomical_mint_info_for_potential_subrealm.get('args')
            if not args:
                return None, None, None, None
            args_subrealm = args.get('request_subrealm')
            if not args_subrealm:
                return None, None, None, None
            request_subrealm = found_atomical_mint_info_for_potential_subrealm.get('$request_subrealm')
            # Check that $request_subrealm was set because it will only be set if the basic validation succeeded
            # If it's not set, then the atomical subrealm mint was not valid on a basic level and must be rejected
            if not request_subrealm:
                self.logger.info(f'get_expected_subrealm_payment_info: not request_subrealm. request_subrealm={request_subrealm}')
                return None, None, None, None
            # Sanity check
            assert(args_subrealm == request_subrealm)
            # Also ensure that the claim_type == 'rule'
            claim_type = found_atomical_mint_info_for_potential_subrealm['args'].get('claim_type')
            if not isinstance(claim_type, str) or claim_type != 'rule':
                self.logger.info(f'get_expected_subrealm_payment_info: not claim_type rule. request_subrealm={request_subrealm}')
                return None, None, None, None

            # More sanity checks on the formats and validity
            if isinstance(request_subrealm, str) and is_valid_subrealm_string_name(request_subrealm):
                # Validate that the current payment came in before MINT_SUBNAME_COMMIT_PAYMENT_DELAY_BLOCKS after the mint reveal of the atomical
                # This is done to ensure that payments must be made in a timely fashion or else someone else can claim the subrealm
                if not is_within_acceptable_blocks_for_sub_item_payment(found_atomical_mint_info_for_potential_subrealm['commit_height'], current_height):
                    # The reveal_location_height (mint/reveal height) is too old and this payment came in far too late
                    # Ignore the payment therefore.
                    self.logger.info(f'get_expected_subrealm_payment_info: not is_within_acceptable_blocks_for_sub_item_payment. request_subrealm={request_subrealm}')
                    return None, None, None, None
                # The parent realm id is in a compact form string to make it easier for users and developers
                # Only store the details if the pid is also set correctly
                request_parent_realm_id_compact = found_atomical_mint_info_for_potential_subrealm['args'].get('parent_realm')
                parent_realm_id_compact = found_atomical_mint_info_for_potential_subrealm.get('$parent_realm')
                parent_realm_id = compact_to_location_id_bytes(parent_realm_id_compact)
                assert(request_parent_realm_id_compact == parent_realm_id_compact)
                if isinstance(parent_realm_id_compact, str) and is_compact_atomical_id(parent_realm_id_compact):
                    # We have a validated potential parent id, now look it up to see if the parent is a valid atomical
                    found_parent_mint_info = self.get_base_mint_info_by_atomical_id(parent_realm_id, height=current_height)
                    if found_parent_mint_info:
                        # We have found the parent atomical, which may or may not be a valid realm
                        # Do the basic check for $request_realm which indicates it succeeded the basic validity checks
                        # args_realm = found_parent_mint_info['mint_info']['args'].get('request_realm') or found_parent_mint_info['mint_info']['args'].get('request_subrealm')
                        parent_request_realm = found_parent_mint_info.get('$request_realm')
                        parent_request_subrealm = found_parent_mint_info.get('$request_subrealm')
                        # One or both was empty and therefore didn't pass the basic checks
                        # Someone apparently made a payment marker for an invalid parent realm id. They made a mistake, ignoring it..
                        if not parent_request_realm and not parent_request_subrealm: 
                            self.logger.info(f'get_expected_subrealm_payment_info: not parent_request_realm or not parent_request_subrealm.')
                            return None, None, None, None
                        
                        # Make sure it's the right type and format checks pass again just in case
                        if parent_request_realm and (not isinstance(parent_request_realm, str) or not is_valid_realm_string_name(parent_request_realm)):
                            self.logger.info(f'get_expected_subrealm_payment_info invalid realm request name parent_request_realm={parent_request_realm}')
                            return None, None, None, None
                        
                        if parent_request_subrealm and (not isinstance(parent_request_subrealm, str) or not is_valid_subrealm_string_name(parent_request_subrealm)):
                            self.logger.info(f'get_expected_subrealm_payment_info invalid subrealm request name parent_request_subrealm={parent_request_subrealm}')
                            return None, None, None, None
                        
                        if not isinstance(request_subrealm, str) or not is_valid_subrealm_string_name(request_subrealm):
                            self.logger.info(f'get_expected_subrealm_payment_info invalid subrealm request name request_subrealm={request_subrealm}')
                            return None, None, None, None
                        
                        if not found_parent_mint_info.get('$full_realm_name'):
                            self.logger.info(f'get_expected_subrealm_payment_info: not full_realm_name. request_subrealm={request_subrealm}, parent_realm_id_compact={parent_realm_id_compact}')
                            return None, None, None, None

                        # At this point we know we have a valid parent, but because realm allocation is delayed by MINT_REALM_CONTAINER_TICKER_COMMIT_REVEAL_DELAY_BLOCKS
                        # ... we do not actually know if the parent was awarded the realm or not until the required heights are met
                        # Nonetheless, someone DID make a payment and referenced the parent by the specific atomical id and therefore we will try to apply to payment
                        # It does not mean in the end that they actually get the subrealm if they paid the wrong parent. But that's their mistake and was easily avoided
                        # Here we go and check for the required payment amount and details now...
                        # We also use the commit_height of the subrealm to determine what price they should be paying
                        expected_payment_height = found_atomical_mint_info_for_potential_subrealm['commit_height']
                        matched_price_point, state_at_height = self.get_applicable_rule_by_height(parent_realm_id, request_subrealm, expected_payment_height - MINT_SUBNAME_RULES_BECOME_EFFECTIVE_IN_BLOCKS, SUBREALM_MINT_PATH)
                        if matched_price_point:
                            self.logger.info(f'get_expected_subrealm_payment_info: matched_price_point={matched_price_point}, request_subrealm={request_subrealm}')
                            return matched_price_point, parent_realm_id, request_subrealm, 'subrealm'
        self.logger.info(f'get_expected_subrealm_payment_info: not found_atomical_mint_info_for_potential_subrealm {found_atomical_id_for_potential_subrealm}')
        return None, None, None, None
 
    def get_expected_dmitem_payment_info(self, found_atomical_id_for_potential_dmitem, current_height):
        # Lookup the dmitem atomical to obtain the details of which container parent it is for
        found_atomical_mint_info_for_potential_dmitem = self.get_atomicals_id_mint_info(found_atomical_id_for_potential_dmitem, False)
        if not found_atomical_mint_info_for_potential_dmitem:
            self.logger.info(f'get_expected_dmitem_payment_info: not found_atomical_mint_info_for_potential_dmitem {location_id_bytes_to_compact(found_atomical_id_for_potential_dmitem)}')
            return None, None, None, None
        # Found the mint information. Use the mint details to determine the parent realm id and name requested
        # Along with the price that was expected according to the mint reveal height
        args = found_atomical_mint_info_for_potential_dmitem.get('args')
        if not args:
            self.logger.info(f'get_expected_dmitem_payment_info: not_args_found found_atomical_mint_info_for_potential_dmitem {location_id_bytes_to_compact(found_atomical_id_for_potential_dmitem)} ')
            return None, None, None, None
        args_dmitem = args.get('request_dmitem')
        if not args_dmitem:
            self.logger.info(f'get_expected_dmitem_payment_info: not_args_request_dmitem_found found_atomical_mint_info_for_potential_dmitem {location_id_bytes_to_compact(found_atomical_id_for_potential_dmitem)}')
            return None, None, None, None
        request_dmitem = found_atomical_mint_info_for_potential_dmitem.get('$request_dmitem')
        # Check that $request_dmitem was set because it will only be set if the basic validation succeeded
        # If it's not set, then the atomical dm item mint was not valid on a basic level and must be rejected
        if not request_dmitem:
            self.logger.info(f'get_expected_dmitem_payment_info: not request_dmitem. request_dmitem={request_dmitem}')
            return None, None, None, None
        # Sanity check
        assert(args_dmitem == request_dmitem)
        # More sanity checks on the formats and validity
        if not isinstance(request_dmitem, str) or len(request_dmitem) == 0:
            self.logger.info(f'get_expected_dmitem_payment_info: request_dmitem is not a str or is empty {location_id_bytes_to_compact(found_atomical_id_for_potential_dmitem)} request_dmitem={request_dmitem}')
            return None, None, None, None
        # Validate that the current payment came in before MINT_SUBNAME_COMMIT_PAYMENT_DELAY_BLOCKS after the mint reveal of the atomical
        # This is done to ensure that payments must be made in a timely fashion or else someone else can claim the subrealm
        if not is_within_acceptable_blocks_for_sub_item_payment(found_atomical_mint_info_for_potential_dmitem['commit_height'], current_height):
            # The reveal_location_height (mint/reveal height) is too old and this payment came in far too late
            # Ignore the payment therefore.
            self.logger.info(f'get_expected_dmitem_payment_info: not is_within_acceptable_blocks_for_sub_item_payment. request_subrealm={request_dmitem}')
            return None, None, None, None
        # The parent realm id is in a compact form string to make it easier for users and developers
        # Only store the details if the pid is also set correctly
        request_parent_container_id_compact = found_atomical_mint_info_for_potential_dmitem['args'].get('parent_container')
        parent_container_id_compact = found_atomical_mint_info_for_potential_dmitem.get('$parent_container')
        parent_container_id = compact_to_location_id_bytes(parent_container_id_compact)
        assert(request_parent_container_id_compact == parent_container_id_compact)
        if not isinstance(parent_container_id_compact, str) or not is_compact_atomical_id(parent_container_id_compact):
            self.logger.info(f'get_expected_dmitem_payment_info: parent_container_id_compact not string or compact atomical id {location_id_bytes_to_compact(found_atomical_id_for_potential_dmitem)} parent_container_id_compact={parent_container_id_compact}')
            return None, None, None, None
        # We have a validated potential parent id, now look it up to see if the parent is a valid atomical
        found_parent_mint_info = self.get_base_mint_info_by_atomical_id(parent_container_id, height=current_height)
        if not found_parent_mint_info:
            self.logger.info(f'get_expected_dmitem_payment_info: not found_parent_mint_info found_atomical_id_for_potential_dmitem={location_id_bytes_to_compact(found_atomical_id_for_potential_dmitem)} parent_container_id_compact={parent_container_id_compact} found_atomical_mint_info_for_potential_dmitem={found_atomical_mint_info_for_potential_dmitem}')
            return None, None, None, None
        # We have found the parent atomical, which may or may not be a valid realm
        # Do the basic check for $request_realm which indicates it succeeded the basic validity checks
        request_container_and_dmitem = found_parent_mint_info.get('$request_container') or found_parent_mint_info.get('$request_dmitem')
        # One or both was empty and therefore didn't pass the basic checks
        # Someone apparently made a payment marker for an invalid parent realm id. They made a mistake, ignoring it..
        if not request_container_and_dmitem:
            self.logger.info(f'get_expected_dmitem_payment_info: not request_container_and_dmitem. found_parent_mint_info={found_parent_mint_info} request_dmitem={request_dmitem}')
            return None, None, None, None
        # Make sure it's the right type and format checks pass again just in case
        if not isinstance(request_dmitem, str):
            self.logger.info(f'get_expected_dmitem_payment_info: not isinstance(request_dmitem, str). request_dmitem={request_dmitem}')
            return None, None, None, None
        if not found_parent_mint_info.get('$container'):
            self.logger.info(f'get_expected_dmitem_payment_info: not container. found_parent_mint_info={found_parent_mint_info} request_dmitem={request_dmitem}, parent_container_id_compact={parent_container_id_compact}')
            return None, None, None, None
        # At this point we know we have a valid parent, but because container allocation is delayed by MINT_REALM_CONTAINER_TICKER_COMMIT_REVEAL_DELAY_BLOCKS
        # ... we do not actually know if the parent was awarded the container or not until the required heights are met
        # Nonetheless, someone DID make a payment and referenced the parent by the specific atomical id and therefore we will try to apply to payment
        # It does not mean in the end that they actually get the subrealm if they paid the wrong parent. But that's their mistake and was easily avoided
        # Here we go and check for the required payment amount and details now...
        # We also use the commit_height of the sub name to determine what price they should be paying
        expected_payment_height = found_atomical_mint_info_for_potential_dmitem['commit_height']
        matched_price_point, state_at_height_not_used = self.get_applicable_rule_by_height(parent_container_id, request_dmitem, expected_payment_height - MINT_SUBNAME_RULES_BECOME_EFFECTIVE_IN_BLOCKS, DMINT_PATH)
        if matched_price_point:
            self.logger.info(f'get_expected_dmitem_payment_info: matched_price_point={matched_price_point}, request_dmitem={request_dmitem}, parent_container_id={parent_container_id}')
            return matched_price_point, parent_container_id, request_dmitem, 'dmitem'
        self.logger.info(f'get_expected_dmitem_payment_info: not matched_price_point request_dmitem={request_dmitem} parent_container_id={parent_container_id} found_atomical_id_for_potential_dmitem={found_atomical_id_for_potential_dmitem}')
        return None, None, None, None

    def get_earliest_dmitem_payment(self, atomical_id):
        dmpay_key_atomical_id = b'dmpay' + atomical_id
        # Check if it's located in the cache first
        dmitempay_value = self.dmpay_data_cache.get(dmpay_key_atomical_id)
        payments = []
        if dmitempay_value:
            for tx_num, pay_outpoint in dmitempay_value.items():
                payments.append({
                    'tx_num': tx_num,
                    'payment_tx_outpoint': pay_outpoint[:36],
                    'mint_initiated': pay_outpoint[36:]
                })
        db_payments = self.db.get_earliest_dmitem_payments(atomical_id)
        payments.extend(db_payments)
        payments.sort(key=lambda x: x['tx_num'])
        if len(payments) > 0:
            return payments[0]
        return None

    def get_earliest_subrealm_payment(self, atomical_id):
        spay_key_atomical_id = b'spay' + atomical_id
        # Check if it's located in the cache first
        subrealmpay_value = self.subrealmpay_data_cache.get(spay_key_atomical_id)
        payments = []
        if subrealmpay_value:
            for tx_num, pay_outpoint in subrealmpay_value.items():
                payments.append({
                    'tx_num': tx_num,
                    'payment_tx_outpoint': pay_outpoint[:36],
                    'mint_initiated': pay_outpoint[36:]
                })
        db_payments = self.db.get_earliest_subrealm_payments(atomical_id)
        payments.extend(db_payments)
        payments.sort(key=lambda x: x['tx_num'])
        if len(payments) > 0:
            return payments[0]
        return None

    # Save distributed mint information for the atomical
    # Mints are only stored if they are less than the max_mints amount
    def put_decentralized_mint_data(self, atomical_id, location_id, value): 
        self.logger.debug(f'put_decentralized_mint_data: atomical_id={atomical_id.hex()}, location_id={location_id.hex()}, value={value.hex()}')
        if self.distmint_data_cache.get(atomical_id) == None: 
            self.distmint_data_cache[atomical_id] = {}
        self.distmint_data_cache[atomical_id][location_id] = value

    # Save atomicals UTXO to cache that will be flushed to db
    def put_atomicals_utxo(self, location_id, atomical_id, value): 
        self.logger.debug(f'put_atomicals_utxo: atomical_id={location_id_bytes_to_compact(atomical_id)}, location_id={location_id_bytes_to_compact(location_id)}, value={value.hex()}')
        cache = self.atomicals_utxo_cache.get(location_id)
        if cache is None:
            cache = {}
        # Use a tombstone to mark deleted because even if it's removed we must
        # store the b'i' value
        cache[atomical_id] = {
            'deleted': False,
            'value': value
        }
        self.atomicals_utxo_cache[location_id] = cache

    def get_distmints_by_atomical_id(self, atomical_id, limit, offset):
        def lookup_gi_entries(atomical_id):
            # Query all the gi key in the db for the atomical
            prefix = b'gi' + atomical_id
            location_ids = []
            limit_counter = 0
            offset_counter = 0
            for atomical_gi_db_key, atomical_gi_db_value in self.db.utxo_db.iterator(prefix=prefix):
                if offset_counter >= offset:
                    location_ids.append(atomical_gi_db_value.hex())
                    limit_counter += 1
                    if limit_counter >= limit: 
                        break
                offset_counter += 1
            return location_ids 
        return lookup_gi_entries(atomical_id)

    # Get the total number of distributed mints for an atomical id and check the cache and db
    # This can be a heavy operation with many 10's of thousands in the db
    def get_distmints_count_by_atomical_id(self, height, atomical_id, use_block_db_cache):
        # Count the number of mints in the cache and add it to the number of mints in the db below
        cache_count = 0
        location_map_for_atomical = self.distmint_data_cache.get(atomical_id, None)
        if location_map_for_atomical != None:
            cache_count = len(location_map_for_atomical)
        
        def lookup_db_count(atomical_id):
            # Query all the gi key in the db for the atomical
            prefix = b'gi' + atomical_id
            count = 0
            for atomical_gi_db_key, atomical_gi_db_value in self.db.utxo_db.iterator(prefix=prefix):
                count += 1
            return count 

        db_count = 0
        # If we use the block db cache then check the cache for the cached mints from the db
        if use_block_db_cache: 
            db_count = self.atomicals_dft_mint_count_cache.get(atomical_id)
            # If the cache key was not found then query from the db the first time to populate
            if not db_count:
                # We got the db count as of the latest block
                db_count = lookup_db_count(atomical_id)
                self.atomicals_dft_mint_count_cache[atomical_id] = db_count
                self.logger.debug(f'height={height}, dft_atomical_id={location_id_bytes_to_compact(atomical_id)}, db_count={db_count}, cache_count={cache_count}')
        else:
            # No block db cache was used, grab it from the db now
            db_count = lookup_db_count(atomical_id)
        # The number minted is equal to the cache and db
        total_mints = cache_count + db_count
        # Some sanity checks to make sure no developer error 
        assert(cache_count >= 0)
        assert(db_count >= 0)
        assert(total_mints >= 0)
        assert(isinstance(total_mints, int))
        return total_mints

    # Spend all of the atomicals at a location
    def spend_atomicals_utxo(self, tx_hash: bytes, tx_idx: int, live_run) -> bytes:
        '''Spend the atomicals entry for UTXO and return atomicals[].'''
        idx_packed = pack_le_uint32(tx_idx)
        location_id = tx_hash + idx_packed
        cache_map = self.atomicals_utxo_cache.get(location_id)
        if cache_map:
            self.logger.debug(f'spend_atomicals_utxo: cache_map. location_id={location_id_bytes_to_compact(location_id)} has Atomicals...')
            atomicals_data_list_cached = []
            for key in cache_map.keys(): 
                value_with_tombstone = cache_map[key]
                value = value_with_tombstone['value']
                atomicals_data_list_cached.append({
                    'atomical_id': key,
                    'location_id': location_id,
                    'data': value,
                    'data_ex': expand_spend_utxo_data(value)
                })
                if live_run:
                    value_with_tombstone['found_in_cache'] = True
                    value_with_tombstone['deleted'] = True  # Flag it as deleted so the b'a' active location will not be written on flushed
                self.logger.debug(f'spend_atomicals_utxo: cache_map. key={key}, location_id={location_id_bytes_to_compact(location_id)} atomical_id={location_id_bytes_to_compact(key)}, value={value}')
            if len(atomicals_data_list_cached) > 0:
                return atomicals_data_list_cached
        # Search the locations of existing atomicals
        # Key:  b'i' + location(tx_hash + txout_idx) + atomical_id(mint_tx_hash + mint_txout_idx)
        # Value: hashX + scripthash + value
        prefix = b'i' + location_id
        found_at_least_one = False
        atomicals_data_list = []
        for atomical_i_db_key, atomical_i_db_value in self.db.utxo_db.iterator(prefix=prefix):
            # Get all of the atomicals for an address to be deleted
            atomical_id = atomical_i_db_key[1 + ATOMICAL_ID_LEN:]
            prefix = b'a' + atomical_id + location_id
            found_at_least_one = False
            for atomical_a_db_key, atomical_a_db_value in self.db.utxo_db.iterator(prefix=prefix):
                found_at_least_one = True
            # For live_run == True we must throw an exception since the b'a' record should always be there when we are spending
            if live_run and found_at_least_one == False: 
                raise IndexError(f'Did not find expected at least one entry for atomicals table for atomical: {location_id_bytes_to_compact(atomical_id)} at location {location_id_bytes_to_compact(location_id)}')
            # Only do the db delete if this was a live run
            if live_run:
                self.delete_general_data(b'a' + atomical_id + location_id)
                self.logger.debug(f'spend_atomicals_utxo: utxo_db. location_id={location_id_bytes_to_compact(location_id)} atomical_id={location_id_bytes_to_compact(atomical_id)}, value={atomical_i_db_value}')
            
            atomicals_data_list.append({
                'atomical_id': atomical_id,
                'location_id': location_id,
                'data': atomical_i_db_value,
                'data_ex': expand_spend_utxo_data(atomical_i_db_value)
            })
            
            # Return all of the atomicals spent at the address
        return atomicals_data_list

    # Function to cache and eventually flush the mod, modpath, evt, and evtpath updates
    def put_state_data(self, db_key_prefix, db_key_suffix, db_value): 
        if not self.state_data_cache.get(db_key_prefix):
            self.state_data_cache[db_key_prefix] = {}
        self.state_data_cache[db_key_prefix][db_key_suffix] = db_value
    
    # Function to cache and eventually flush the mod, modpath, evt, and evtpath updates
    def delete_state_data(self, db_key_prefix, db_key_suffix, expected_entry_value): 
        state_map = self.state_data_cache.get(db_key_prefix)
        cached_value = None
        if state_map:
            cached_value = state_map.pop(db_key_suffix, None)
            if cached_value != expected_entry_value:
                raise IndexError(f'IndexError: delete_state_data cache data does not match expected value {expected_entry_value} {db_value}')
            # return  intentionally fall through to catch in db just in case

        db_delete_key = db_key_prefix + db_key_suffix
        db_value = self.db.utxo_db.get(db_delete_key)
        if db_value:
            if db_value != expected_entry_value: 
                raise IndexError(f'IndexError: delete_state_data db data does not match expected atomical id {expected_entry_value} {db_value}')
            self.delete_general_data(db_delete_key)
        return cached_value or db_value
    
    # Function to cache and eventually flush the op
    def put_op_data(self, tx_num, tx_hash, op):
        op_num = self.op_list.get(op)
        if op_num:
            op_prefix_key = b'op' + pack_le_uint64(tx_num)
            self.logger.debug(f'add the {op} op transaction detail for {hash_to_hex_str(tx_hash)}')
            self.op_data_cache[op_prefix_key] = pack_le_uint32(op_num)

    # Function to put the container, realm, and ticker names to the db.
    # This does not handle subrealms, because subrealms have a payment component and are handled slightly differently in another method
    def put_name_element_template(self, db_prefix_key, optional_subject_prefix, subject, tx_num, payload_value, name_data_cache): 
        self.logger.debug(f'put_name_element_template: db_prefix_key={db_prefix_key}, optional_subject_prefix={optional_subject_prefix}, subject={subject}, tx_num={tx_num}, payload_value={payload_value.hex()}')
        subject_enc = subject.encode()
        record_key = db_prefix_key + optional_subject_prefix + subject_enc + pack_le_uint32(len(subject_enc))
        if not name_data_cache.get(record_key):
            name_data_cache[record_key] = {}
        name_data_cache[record_key][tx_num] = payload_value

    # Function to delete the container, realm, and ticker names from the db.
    # This does not handle subrealms, because subrealms have a payment component and are handled slightly differently in another method
    def delete_name_element_template(self, db_delete_prefix, optional_subject_prefix, subject, tx_num, expected_entry_value, name_data_cache): 
        self.logger.debug(f'delete_name_element_template: db_delete_prefix={db_delete_prefix}, optional_subject_prefix={optional_subject_prefix}, subject={subject}, tx_num={tx_num}, expected_entry_value={expected_entry_value.hex()}')
        subject_enc = subject.encode() 
        record_key = db_delete_prefix + optional_subject_prefix + subject_enc + pack_le_uint32(len(subject_enc))
        # Check if it's located in the cache first
        name_map = name_data_cache.get(record_key)
        cached_value = None
        if name_map:
            cached_value = name_map.get(tx_num)
            if cached_value:
                if cached_value != expected_entry_value:
                    raise IndexError(f'IndexError: delete_name_element_template cache name data does not match expected value {db_delete_prefix} {subject} {tx_num} {expected_entry_value} {cached_value}')
                # remove from the cache
                name_map.pop(tx_num)
            # Intentionally fall through to catch it in the db as well just in case
        
        # Check the db whether or not it was in the cache as a safety measure (todo: Can be removed later as codebase proves robust)
        # In the db we serialize the length of the subject as well to disambiguate with other names that may be prefixes of other names
        db_delete_key = record_key + pack_le_uint64(tx_num)
        db_value = self.db.utxo_db.get(db_delete_key)
        if db_value:
            if db_value != expected_entry_value: 
                raise IndexError(f'IndexError: delete_name_element_template db data does not match expected atomical id {db_delete_prefix} {subject} {tx_num} {expected_entry_value} {db_value}')
            self.delete_general_data(db_delete_key)
        return cached_value or db_value

    def put_pay_record(self, atomical_id, tx_num, payload_value, db_prefix, pay_data_cache): 
        self.logger.debug(f'put_pay_record: db_prefix={db_prefix} atomical_id={location_id_bytes_to_compact(atomical_id)}, tx_num={tx_num}, payload_value={payload_value.hex()}')
        record_key = db_prefix + atomical_id
        if not pay_data_cache.get(record_key):
            pay_data_cache[record_key] = {}
        pay_data_cache[record_key][tx_num] = payload_value

    def delete_pay_record(self, atomical_id, tx_num, expected_entry_value, db_prefix, pay_data_cache): 
        self.logger.debug(f'delete_pay_record: atomical_id={location_id_bytes_to_compact(atomical_id)}, tx_num={tx_num}, expected_entry_value={expected_entry_value.hex()}')
        record_key = db_prefix + atomical_id
        # Check if it's located in the cache first
        name_map = pay_data_cache.get(record_key)
        cached_value = None
        if name_map:
            cached_value = name_map.get(tx_num)
            if cached_value:
                if cached_value != expected_entry_value:
                    raise IndexError(f'IndexError: delete_pay_record cache name data does not match expected value {atomical_id} {expected_entry_value} {cached_value}')
                # remove from the cache
                name_map.pop(tx_num)
            # Intentionally fall through to catch it in the db as well just in case
        
        # Check the db whether or not it was in the cache as a safety measure (todo: Can be removed later as codebase proves robust)
        # In the db we serialize the length of the subject as well to disambiguate with other names that may be prefixes of other names
        db_delete_key = record_key + pack_le_uint64(tx_num)
        db_value = self.db.utxo_db.get(db_delete_key)
        if db_value:
            if db_value != expected_entry_value: 
                raise IndexError(f'IndexError: delete_pay_record db data does not match expected atomical id {atomical_id} {tx_num} {expected_entry_value} {db_value}')
            self.delete_general_data(db_delete_key)
        return cached_value or db_value

    # Delete the distributed mint data that is used to track how many mints were made
    def delete_decentralized_mint_data(self, atomical_id, location_id) -> bytes:
        cache_map = self.distmint_data_cache.get(atomical_id, None)
        if cache_map != None:
            cache_map.pop(location_id, None)
            self.logger.info(f'delete_decentralized_mint_data: distmint_data_cache. location_id={location_id_bytes_to_compact(location_id)}, atomical_id={location_id_bytes_to_compact(atomical_id)}')
        gi_key = b'gi' + atomical_id + location_id
        gi_value = self.db.utxo_db.get(gi_key)
        if gi_value:
            # not do the i entry beuse it's deleted elsewhere 
            self.delete_general_data(gi_key)
            self.logger.info(f'delete_decentralized_mint_data: db_deletes:. location_id={location_id_bytes_to_compact(location_id)}, atomical_id={location_id_bytes_to_compact(atomical_id)}')

    def log_subrealm_request(self, method, msg, status, subrealm, parent_realm_atomical_id, height):
        self.logger.info(f'{method} - {msg}, status={status} subrealm={subrealm}, parent_realm_atomical_id={parent_realm_atomical_id.hex()}, height={height}')
     
    def log_can_be_created(self, method, msg, subject, validity, val):
        self.logger.info(f'{method} - {msg}: {subject} value {val} is acceptable to be created: {validity}')
   
    # Validate the parameters for an NFT and validate realm/subrealm/container data
    def validate_and_create_nft_mint_utxo(self, mint_info, txout, height, tx_hash):
        if not mint_info or not isinstance(mint_info, dict):
            return False
        value_sats = pack_le_uint64(mint_info['reveal_location_value'])
        # Save the initial location to have the atomical located there
        tx_numb = pack_le_uint64(mint_info['reveal_location_tx_num'])[:TXNUM_LEN]
        self.put_atomicals_utxo(mint_info['reveal_location'], mint_info['id'], mint_info['reveal_location_hashX'] + mint_info['reveal_location_scripthash'] + value_sats + pack_le_uint16(0) + tx_numb)
        atomical_id = mint_info['id']
        self.logger.debug(f'validate_and_create_nft_mint_utxo: atomical_id={location_id_bytes_to_compact(atomical_id)}, tx_hash={hash_to_hex_str(tx_hash)}, mint_info={mint_info}')
        return True
    
    # Validate the parameters for a FT
    def validate_and_create_ft_mint_utxo(self, mint_info, tx_hash):
        self.logger.debug(f'validate_and_create_ft_mint_utxo: tx_hash={hash_to_hex_str(tx_hash)}')
        value_sats = pack_le_uint64(mint_info['reveal_location_value'])
        # Save the initial location to have the atomical located there
        if mint_info['subtype'] != 'decentralized':
            tx_numb = pack_le_uint64(mint_info['reveal_location_tx_num'])[:TXNUM_LEN]
            self.put_atomicals_utxo(mint_info['reveal_location'], mint_info['id'], mint_info['reveal_location_hashX'] + mint_info['reveal_location_scripthash'] + value_sats + pack_le_uint16(0) + tx_numb)
        subtype = mint_info['subtype']
        atomical_id = mint_info['id']
        self.logger.debug(f'validate_and_create_ft_mint_utxo: subtype={subtype}, atomical_id={location_id_bytes_to_compact(atomical_id)}, tx_hash={hash_to_hex_str(tx_hash)}')
        return True

    def get_tx_num_height_from_tx_hash(self, tx_hash):
        tx_hash_value = self.general_data_cache.get(b'tx' + tx_hash)
        if tx_hash_value:
            unpacked_tx_num, = unpack_le_uint64(tx_hash_value[:8])
            unpacked_height, = unpack_le_uint32(tx_hash_value[-4:])
            return unpacked_tx_num, unpacked_height
        return self.db.get_tx_num_height_from_tx_hash(tx_hash)

    def create_or_delete_realm_entry_if_requested(self, mint_info, height, Delete):
        request_realm = mint_info.get('$request_realm')
        if not request_realm:
            # No name was requested, consider the operation successful noop
            return True 
        if not is_valid_realm_string_name(request_realm):
            return False 
        # Also check that there is no candidates already committed earlier than the current one
        self.logger.debug(f'create_or_delete_realm_entry_if_requested mint_info={mint_info} request_realm={request_realm}')
        status, atomical_id, candidates = self.get_effective_realm(request_realm, height)
        for candidate in candidates:
            if candidate['tx_num'] < mint_info['commit_tx_num']:
                return False
        if Delete: 
            self.delete_name_element_template(b'rlm', b'', mint_info.get('$request_realm'), mint_info['commit_tx_num'], mint_info['id'], self.realm_data_cache)
        else: 
            self.put_name_element_template(b'rlm', b'', request_realm, mint_info['commit_tx_num'], mint_info['id'], self.realm_data_cache)
        return True 
    
    def create_or_delete_container_entry_if_requested(self, mint_info, height, Delete=False):
        request_container = mint_info.get('$request_container')
        if not request_container:
            # No name was requested, consider the operation successful noop
            return True 

        if not is_valid_container_string_name(request_container):
            return False 
        
        # Also check that there is no candidates already committed earlier than the current one
        status, atomical_id, candidates = self.get_effective_container(request_container, height)
        for candidate in candidates:
            if candidate['tx_num'] < mint_info['commit_tx_num']:
                return False
        if Delete: 
            self.delete_name_element_template(b'co', b'', request_container, mint_info['commit_tx_num'], mint_info['id'], self.container_data_cache)
        else: 
            self.put_name_element_template(b'co', b'', request_container, mint_info['commit_tx_num'], mint_info['id'], self.container_data_cache)
        return True 

    def create_or_delete_ticker_entry_if_requested(self, mint_info, height, Delete=False):
        request_ticker = mint_info.get('$request_ticker')
        if not request_ticker:
            # No name was requested, consider the operation successful noop
            return True 
        if not is_valid_ticker_string(request_ticker):
            return False
        self.logger.debug(f'create_or_delete_ticker_entry_if_requested: request_ticker={request_ticker}')
        # Also check that there is no candidates already committed earlier than the current one
        status, atomical_id, candidates = self.get_effective_ticker(request_ticker, height)
        for candidate in candidates:
            candidate_tx_num = candidate['tx_num']
            mint_info_commit_tx_num = mint_info['commit_tx_num']
            if candidate_tx_num < mint_info_commit_tx_num:
                self.logger.debug(f'create_or_delete_ticker_entry_if_requested: request_ticker={request_ticker}, candidate_tx_num={candidate_tx_num}, mint_info_commit_tx_num={mint_info_commit_tx_num}')
                return False
        if Delete: 
            self.delete_name_element_template(b'tick', b'', mint_info.get('$request_ticker'), mint_info['commit_tx_num'], mint_info['id'], self.ticker_data_cache)
        else: 
            self.put_name_element_template(b'tick', b'', request_ticker, mint_info['commit_tx_num'], mint_info['id'], self.ticker_data_cache)
        return True 
 
    def is_subname_entry_verified_or_going_to_be_verified(self, status):
        return status and (status == 'verified' or status == 'pending_previous_candidate_payment')
    
    # Create the subrealm entry if requested correctly
    def create_or_delete_subrealm_entry_if_requested(self, mint_info, atomicals_spent_at_inputs, height, Delete): 
        request_subrealm = mint_info.get('$request_subrealm')
        if not request_subrealm:
            return True
        if not is_valid_subrealm_string_name(request_subrealm):
            return False
        parent_realm_id, mint_initiated_result = self.get_subrealm_parent_realm_info(mint_info, atomicals_spent_at_inputs, height)
        self.logger.debug(f'create_or_delete_subrealm_entry_if_requested mint_initiated_result={mint_initiated_result} check_if_bitwork_mint')
        if parent_realm_id:
            self.logger.debug(f'create_or_delete_subrealm_entry_if_requested: has_parent_realm_id request_subrealm={request_subrealm} parent_realm_id={parent_realm_id}')
            # Also check that there is no candidates already committed earlier than the current one
            status, atomical_id, candidates = self.get_effective_subrealm(parent_realm_id, request_subrealm, height)
            if self.is_subname_entry_verified_or_going_to_be_verified(status):
                self.logger.debug(f'create_or_delete_subrealm_entry_if_requested: is_subname_entry_verified_or_going_to_be_verified, parent_realm_id {parent_realm_id}, request_subrealm={request_subrealm} ')
                # Do not attempt to mint subrealm if there is one verified already
                return False
            if Delete:
                self.delete_name_element_template(b'srlm', parent_realm_id, request_subrealm, mint_info['commit_tx_num'], mint_info['id'], self.subrealm_data_cache)
            else:
                self.logger.debug(f'create_or_delete_subrealm_entry_if_requested: request_subrealm={request_subrealm} mint_bitwork_attempt')
                self.put_name_element_template(b'srlm', parent_realm_id, request_subrealm, mint_info['commit_tx_num'], mint_info['id'], self.subrealm_data_cache)
            # If it was initiated by the parent, then there is no expected separate payment and the mint itself is considered the payment
            # Therefore add the current mint tx as the payment
            if mint_initiated_result == 'parent':
                self.logger.debug(f'create_or_delete_subrealm_entry_if_requested: mint_initiated_result={mint_initiated_result}, mint_info={mint_info}')
                # Add the b'01' flag to indicate it was initiated by the parent
                if Delete:
                    # Add the b'01' flag to indicate it was initiated by the parent
                    self.delete_pay_record(mint_info['id'], mint_info['reveal_location_tx_num'], mint_info['reveal_location'] + b'01', b'spay', self.subrealmpay_data_cache)
                else:
                    self.put_pay_record(mint_info['id'], mint_info['reveal_location_tx_num'], mint_info['reveal_location'] + b'01', b'spay', self.subrealmpay_data_cache)
            elif mint_initiated_result == 'bitwork':
                self.logger.debug(f'create_or_delete_subrealm_entry_if_requested: bitwork_initiated mint_initiated_result={mint_initiated_result}, mint_info={mint_info}')
                # Add the b'02' flag to indicate it was bitwork only
                if Delete:
                    self.delete_pay_record(mint_info['id'], mint_info['reveal_location_tx_num'], mint_info['reveal_location'] + b'02', b'spay', self.subrealmpay_data_cache)
                else:
                    self.put_pay_record(mint_info['id'], mint_info['reveal_location_tx_num'], mint_info['reveal_location'] + b'02', b'spay', self.subrealmpay_data_cache)
            return True
        return False
    
    def create_or_delete_dmitem_entry_if_requested(self, mint_info, mint_data_payload, height, Delete): 
        request_dmitem = mint_info.get('$request_dmitem')
        if not request_dmitem:
            return True
        parent_container_id, mint_initiated_result = self.get_dmitem_parent_container_info(mint_info, mint_data_payload, height)
        self.logger.debug(f'create_or_delete_dmitem_entry_if_requested mint_initiated_result={mint_initiated_result} check_if_bitwork_mint')
        if parent_container_id:
            self.logger.debug(f'create_or_delete_dmitem_entry_if_requested: has_parent_container_id request_dmitem={request_dmitem} parent_container_id={parent_container_id}')
            # Also check that there is no candidates already committed earlier than the current one
            status, atomical_id, candidates = self.get_effective_dmitem(parent_container_id, request_dmitem, height)
            self.logger.debug(f'get_effective_dmitem_status status={status} candidates={encode_atomical_ids_hex(candidates)}')
            if self.is_subname_entry_verified_or_going_to_be_verified(status):
                self.logger.warning(f'create_or_delete_dmitem_entry_if_requested: is_subname_entry_verified_or_going_to_be_verified, parent_container_id {location_id_bytes_to_compact(parent_container_id)}, request_dmitem={request_dmitem} ')
                # Do not attempt to mint if there is one verified already
                return False
            if Delete:
                self.logger.debug(f'create_or_delete_dmitem_entry_if_requested: request_dmitem={request_dmitem} mint_bitwork_attempt in Delete mode')
                self.delete_name_element_template(b'codmt', parent_container_id, request_dmitem, mint_info['commit_tx_num'], mint_info['id'], self.dmitem_data_cache)
            else:
                self.logger.debug(f'create_or_delete_dmitem_entry_if_requested: request_dmitem={request_dmitem} mint_bitwork_attempt')
                self.put_name_element_template(b'codmt', parent_container_id, request_dmitem, mint_info['commit_tx_num'], mint_info['id'], self.dmitem_data_cache)
            # If it was initiated by only bitwork, then there is no expected separate payment and the mint itself is considered the payment
            if mint_initiated_result == 'bitwork':
                self.logger.debug(f'create_or_delete_dmitem_entry_if_requested: bitwork_initiated mint_initiated_result={mint_initiated_result}, mint_info={mint_info}')
                # Add the b'02' flag to indicate it was bitwork only
                if Delete:
                    self.delete_pay_record(mint_info['id'], mint_info['reveal_location_tx_num'], mint_info['reveal_location'] + b'02', b'dmpay', self.dmpay_data_cache)
                else:
                    self.put_pay_record(mint_info['id'], mint_info['reveal_location_tx_num'], mint_info['reveal_location'] + b'02', b'dmpay', self.dmpay_data_cache)
            return True
        return False

    # Check for the payment and parent information for a subrealm mint request
    # This information is used to determine how to put and delete the record in the index
    def get_subrealm_parent_realm_info(self, mint_info, atomicals_spent_at_inputs, height): 
        request_subrealm = mint_info.get('$request_subrealm')
        if not is_valid_subrealm_string_name(request_subrealm):
            return None, None
        # Check to see if the parent realm was spent as part of the inputs to authorize the direct creation of the subrealm
        # If the parent realm was spent as one of the inputs, then there does not need to be a payment made, we consider the current transaction
        # as the payment then
        self.logger.info(f'get_subrealm_parent_realm_info: mint_info {mint_info}')
        parent_realm_id = compact_to_location_id_bytes(mint_info['$parent_realm'])
        mint_initiated_result = None
        claim_type = mint_info.get('args').get('claim_type')
        # Only allow it to be considered initiated by parent if the claim_type == 'direct'
        if claim_type == 'direct':
            self.logger.info(f'get_subrealm_parent_realm_info claim_type_is_not_direct {mint_info}')
            # return parent_realm_id, mint_initiated_result
            for idx, atomical_entry_list in atomicals_spent_at_inputs.items():
                for atomical_entry in atomical_entry_list:
                    atomical_id = atomical_entry['atomical_id']
                    if atomical_id == parent_realm_id:
                        mint_initiated_result = 'parent'
                        break
                # parent atomical matches being spent
                if mint_initiated_result:
                    return parent_realm_id, mint_initiated_result
            return None, None
        # It must be a rule based mint then
        if claim_type != 'rule':
            self.logger.info(f'get_subrealm_parent_realm_info: claim type was not direct or rule, skipping...')
            return None, None
        # if we got this far then it means it was not parent initiated and it could require bitwork to proceed
        expected_payment_height = mint_info['commit_height']
        matched_price_point, state_at_height = self.get_applicable_rule_by_height(parent_realm_id, request_subrealm, expected_payment_height - MINT_SUBNAME_RULES_BECOME_EFFECTIVE_IN_BLOCKS, SUBREALM_MINT_PATH)
        if matched_price_point:
            self.logger.info(f'get_subrealm_parent_realm_info: matched_price_point={matched_price_point}, request_subrealm={request_subrealm}')
            # A rule was matched
            matched_rule = matched_price_point['matched_rule']
            bitworkc = matched_rule.get('bitworkc')
            bitworkr = matched_rule.get('bitworkr')
            bitworkc_actual = mint_info.get('$bitworkc')
            bitworkr_actual = mint_info.get('$bitworkr')
            if bitworkc == 'any':
                pass
            elif bitworkc:
                if bitworkc_actual != bitworkc:
                    self.logger.info(f'get_subrealm_parent_realm_info bitworkc_required but not valid {bitworkc} bitworkc_actual={bitworkc_actual}')
                    return None, None 
            if bitworkr == 'any':
                pass
            elif bitworkr:
                if bitworkr_actual != bitworkr:
                    self.logger.info(f'get_subrealm_parent_realm_info bitworkr_required but not valid {bitworkr} bitworkc_actual={bitworkr_actual}')
                    return None, None 
            
            # There was outputs required, so it's a payment type (it could have bitwork or not)
            if matched_rule.get('o'):
                return parent_realm_id, None

            if bitworkc or bitworkr:
                return parent_realm_id, 'bitwork'
            else:
                self.logger.info(f'get_subrealm_parent_realm_info no outputs or bitworkc or bitworkr provided therefore invalid subrealm')
                return None, None

        self.logger.info(f'get_subrealm_parent_realm_info no_matched_price_point request_subrealm={request_subrealm}')
        return None, None
 
    def get_dmitem_parent_container_info(self, mint_info, mint_data_payload, height): 
        request_dmitem = mint_info.get('$request_dmitem')
        if not isinstance(request_dmitem, str):
            return None, None
        self.logger.debug(f'get_dmitem_parent_container_info: mint_info {mint_info}')
        parent_container_id = compact_to_location_id_bytes(mint_info['$parent_container'])
        # if we got this far then it means it was not parent initiated and it could require bitwork to proceed
        expected_payment_height = mint_info['commit_height']
        matched_price_point, state_at_height_not_used = self.get_applicable_rule_by_height(parent_container_id, request_dmitem, expected_payment_height - MINT_SUBNAME_RULES_BECOME_EFFECTIVE_IN_BLOCKS, DMINT_PATH)
        if matched_price_point:
            # But first validate that there is a valid 'dmint' entry in the container
            dmint_validated_status = self.make_container_dmint_status_by_atomical_id_at_height(parent_container_id, height)
            if not dmint_validated_status or dmint_validated_status.get('status') != 'valid':
                self.logger.warning(f'get_dmitem_parent_container_info: parent container dmint is not valid dmint_validated_status={dmint_validated_status}')
                return None, None
            # User tried to commit the mint before the official launch mint_height
            mint_height = dmint_validated_status['dmint']['mint_height']
            if expected_payment_height < mint_height:
                self.logger.warning(f'get_dmitem_parent_container_info: mint commit height={expected_payment_height} is less than mint_height={mint_height} mint_info={mint_info}')
                return None, None
            # Check for mint_height
            if height < mint_height:
                self.logger.warning(f'get_dmitem_parent_container_info: parent container current height={height} is less than mint_height={mint_height} mint_info={mint_info}')
                return None, None
            is_proof_valid = validate_dmitem_mint_args_with_container_dmint(mint_info['args'], mint_data_payload, dmint_validated_status['dmint'])
            if not is_proof_valid:
                self.logger.warning(f'get_dmitem_parent_container_info: invalid dmitem mint args and or proof mint_info={mint_info} dmint_validated_status={dmint_validated_status}')
                return None, None
            # A rule was matched
            matched_rule = matched_price_point['matched_rule']
            bitworkc = matched_rule.get('bitworkc')
            bitworkr = matched_rule.get('bitworkr')
            bitworkc_actual = mint_info.get('$bitworkc')
            bitworkr_actual = mint_info.get('$bitworkr')
            if bitworkc == 'any':
                pass
            elif bitworkc:
                if bitworkc_actual != bitworkc:
                    self.logger.info(f'get_subrealm_parent_realm_info bitworkc_required but not valid {bitworkc} bitworkc_actual={bitworkc_actual}')
                    return None, None 
            if bitworkr == 'any':
                pass
            elif bitworkr:
                if bitworkr_actual != bitworkr:
                    self.logger.info(f'get_subrealm_parent_realm_info bitworkr_required but not valid {bitworkr} bitworkc_actual={bitworkr_actual}')
                    return None, None 
            # There was outputs required, so it's a payment type (it could have bitwork or not)
            if matched_rule.get('o'):
                return parent_container_id, None
            if bitworkc or bitworkr:
                return parent_container_id, 'bitwork'
            else:
                self.logger.warning(f'get_dmitem_parent_container_info no outputs or bitworkc or bitworkr provided therefore invalid dmint item')
                return None, None
        self.logger.warning(f'get_dmitem_parent_container_info no_matched_price_point request_dmitem={request_dmitem}')
        return None, None

    # Check whether to create an atomical NFT/FT 
    # Validates the format of the detected input operation and then checks the correct extra data is valid
    # such as realm, container, ticker, etc. Only succeeds if the appropriate names can be assigned
    def create_or_delete_atomical(self, operations_found_at_inputs, atomicals_spent_at_inputs, header, height, tx_num, atomical_num, tx, tx_hash, Delete):
        if not operations_found_at_inputs:
            return None

        # Catch the strange case where there are no outputs
        if len(tx.outputs) == 0:
            return None

        # All mint types always look at only input 0 to determine if the operation was found
        # This is done to preclude complex scenarios of valid/invalid different mint types across inputs 
        valid_create_op_type, mint_info = get_mint_info_op_factory(self.coin, tx, tx_hash, operations_found_at_inputs, atomicals_spent_at_inputs, height, self.logger)
        if not valid_create_op_type or (valid_create_op_type != 'NFT' and valid_create_op_type != 'FT'):
            return None

        # The atomical would always be created at the first output
        txout = tx.outputs[0]

        # If the ATOMICALS_ACTIVATION_HEIGHT was not reached yet, then we do not map tx_hash->tx_num
        # And therefore the commit_txid will not be found
        # The prev tx number is the prev input being spent that creates the atomical
        commit_txid = mint_info['commit_txid']
        commit_tx_num, commit_tx_height = self.get_tx_num_height_from_tx_hash(commit_txid)
        if not commit_tx_num:
            self.logger.info(f'create_or_delete_atomical: commit_txid not found for reveal_tx {hash_to_hex_str(commit_txid)}. Skipping...')
            return None
        if commit_tx_height < self.coin.ATOMICALS_ACTIVATION_HEIGHT:
            self.logger.warning(f'create_or_delete_atomical: commit_tx_height={commit_tx_height} is less than ATOMICALS_ACTIVATION_HEIGHT. Skipping...')
            return None

        # We add the following as a final sanity check to make sure invalid POW minted atomicals never get created
        # However, it should be excluded in get_mint_info_op_factory to begin with so we will never actually fail her
        # Perhaps this validity check can be remoed in the future....
        # Check if there was any proof of work requested for the commit or reveal
        # If the client requested any proof of work, then for the mint to be valid, the proof of work (in the commit or reveal, or both) must be valid
        is_pow_requested, pow_result = has_requested_proof_of_work(operations_found_at_inputs)
        if is_pow_requested and not pow_result: 
            self.logger.warning(f'create_or_delete_atomical: proof of work was requested, but the proof of work was invalid. Not minting Atomical at {hash_to_hex_str(tx_hash)}. Skipping...')
            return None 

        atomical_id = mint_info['id']
        mint_info['number'] = atomical_num 
        # The mint tx num is used to determine precedence for names like tickers, realms, containers
        mint_info['commit_tx_num'] = commit_tx_num 
        mint_info['commit_height'] = commit_tx_height 
        mint_info['reveal_location_header'] = header 
        mint_info['reveal_location_height'] = height 
        mint_info['reveal_location_tx_num'] = tx_num 
        
        # Too late to reveal in general
        if not is_within_acceptable_blocks_for_general_reveal(mint_info['commit_height'], mint_info['reveal_location_height']):
            self.logger.warning(f'create_or_delete_atomical: not is_within_acceptable_blocks_for_general_reveal. Not minting Atomical at {hash_to_hex_str(tx_hash)}. Skipping...')
            return None

        # Do not allow mints if it is a name type if the name is invalid or known that it will fail (ex: because it was claimed already)
        is_name_type = False 
        if mint_info.get('$request_realm'):
            is_name_type = True 
        if mint_info.get('$request_subrealm'):
            is_name_type = True 
        if mint_info.get('$request_container'):
            is_name_type = True 
        if mint_info.get('$request_ticker'):
            is_name_type = True  
        if mint_info.get('$request_dmitem'):
            is_name_type = True  
          
        # Too late to reveal, fail to mint then
        if is_name_type and not is_within_acceptable_blocks_for_name_reveal(mint_info['commit_height'], mint_info['reveal_location_height']):
            self.logger.warning(f'reveal_not_within_acceptable_blocks_for_name_reveal: txid={hash_to_hex_str(tx_hash)}. Skipping...')
            return None

        if is_name_type and height >= self.coin.ATOMICALS_ACTIVATION_HEIGHT_COMMITZ and mint_info['commit_index'] != 0:
            self.logger.warning(f'attempt_to_mint_from_non_zero_output: txid={hash_to_hex_str(tx_hash)}. Skipping...')
            return None
                 
        if valid_create_op_type == 'NFT':
            # Handle the special case of a subrealm and it's $parent_realm (parent realm)
            # Ensure that the parent $parent_realm is at least a valid atomical
            if mint_info.get('$request_subrealm'):
                parent_atomical_id_compact = mint_info['$parent_realm']
                parent_atomical_id = compact_to_location_id_bytes(parent_atomical_id_compact)
                parent_atomical_mint_info = self.get_atomicals_id_mint_info(parent_atomical_id, False)
                if not parent_atomical_mint_info:
                    self.logger.warning(f'invalid_parent_realm: txid={hash_to_hex_str(tx_hash)}. Skipping...') 
                    return None

            # Also handle the special case of a dmitem and it's $parent_container 
            # Ensure that the parent $parent_container is at least a valid atomical
            if mint_info.get('$request_dmitem'):
                parent_atomical_id_compact = mint_info['$parent_container']
                parent_atomical_id = compact_to_location_id_bytes(parent_atomical_id_compact)
                parent_atomical_mint_info = self.get_atomicals_id_mint_info(parent_atomical_id, False)
                if not parent_atomical_mint_info:
                    self.logger.warning(f'invalid_parent_container: txid={hash_to_hex_str(tx_hash)}. Skipping...') 
                    return None

            # Ensure that the creates are noops or successful
            if not self.create_or_delete_realm_entry_if_requested(mint_info, height, Delete):
                return None

            if not self.create_or_delete_container_entry_if_requested(mint_info, height, Delete):
                return None

            if not self.create_or_delete_subrealm_entry_if_requested(mint_info, atomicals_spent_at_inputs, height, Delete):
                return None

            if height >= self.coin.ATOMICALS_ACTIVATION_HEIGHT_DMINT:
                if not self.create_or_delete_dmitem_entry_if_requested(mint_info, operations_found_at_inputs['payload'], height, Delete):
                    return None
            if not Delete:
                if not self.validate_and_create_nft_mint_utxo(mint_info, txout, height, tx_hash):
                    if mint_info.get('$request_realm'):
                        self.put_op_data(tx_num, tx_hash, "mint-nft-realm-failed")
                    elif mint_info.get('$request_subrealm'):
                        self.put_op_data(tx_num, tx_hash, "mint-nft-subrealm-failed")
                    elif mint_info.get('$request_container'):
                        self.put_op_data(tx_num, tx_hash, "mint-nft-container-failed")
                    elif mint_info.get('$request_dmitem'):
                        self.put_op_data(tx_num, tx_hash, "mint-nft-dmitem-failed")
                    else:
                        self.put_op_data(tx_num, tx_hash, "mint-nft-failed")
                    self.logger.info(f'create_or_delete_atomical: validate_and_create_nft_mint_utxo returned FALSE in Transaction {hash_to_hex_str(tx_hash)}. Skipping...') 
                    return None
                else:
                    self.logger.info(f'mint: {hash_to_hex_str(tx_hash)}')
                    if mint_info.get('$request_realm'):
                        self.put_op_data(tx_num, tx_hash, "mint-nft-realm")
                    elif mint_info.get('$request_subrealm'):
                        self.put_op_data(tx_num, tx_hash, "mint-nft-subrealm")
                    elif mint_info.get('$request_container'):
                        self.put_op_data(tx_num, tx_hash, "mint-nft-container")
                    elif mint_info.get('$request_dmitem'):
                        self.put_op_data(tx_num, tx_hash, "mint-nft-dmitem")
                    else:
                        self.put_op_data(tx_num, tx_hash, "mint-nft")

        elif valid_create_op_type == 'FT':
            # Add $max_supply informative property
            if mint_info['subtype'] == 'decentralized':
                # For perpetual mints the max supply is unbounded
                if mint_info.get('$mint_mode') == 'perpetual':
                    if mint_info.get('$max_mints_global'):
                        mint_info['$max_supply'] = mint_info['$mint_amount'] * mint_info.get('$max_mints_global')
                    else:
                        mint_info['$max_supply'] = -1
                else:
                    mint_info['$max_supply'] = mint_info['$mint_amount'] * mint_info['$max_mints'] 
            else: 
                mint_info['$max_supply'] = txout.value
            if not self.create_or_delete_ticker_entry_if_requested(mint_info, height, Delete):
                return None
            if not Delete:
                if not self.validate_and_create_ft_mint_utxo(mint_info, tx_hash):
                    self.logger.info(f'create_or_delete_atomical: validate_and_create_ft_mint_utxo returned FALSE in Transaction {hash_to_hex_str(tx_hash)}. Skipping...') 
                    if mint_info['subtype'] == 'decentralized':
                        self.put_op_data(tx_num, tx_hash, "mint-dft-failed")
                    else:
                        self.put_op_data(tx_num, tx_hash, "mint-ft-failed")
                    return None
                else:
                    if mint_info['subtype'] == 'decentralized':
                        if operations_found_at_inputs['op'] == 'dft' and operations_found_at_inputs['input_index'] == 0:
                            self.put_op_data(tx_num, tx_hash, "dft")
                        else:
                            self.put_op_data(tx_num, tx_hash, "mint-dft")
                    else:
                        self.put_op_data(tx_num, tx_hash, "mint-ft")
        else: 
            raise IndexError(f'Fatal index error Create Invalid')
        
        # Save mint data fields
        put_general_data = self.general_data_cache.__setitem__

        md_atomical_id_key = b'md' + atomical_id
        if Delete:
            self.delete_general_data(md_atomical_id_key)
        else: 
            put_general_data(md_atomical_id_key, operations_found_at_inputs['payload_bytes'])

        # Save mint info fields and metadata
        mi_atomical_id_key = b'mi' + atomical_id
        if Delete:
            self.delete_general_data(mi_atomical_id_key)
        else: 
            put_general_data(mi_atomical_id_key, dumps(mint_info))

        # Track the atomical number for the newly minted atomical
        atomical_count_numb = pack_be_uint64(atomical_num)
        n_atomical_count_numb_key = b'n' + atomical_count_numb
        if Delete:
            self.delete_general_data(n_atomical_count_numb_key)
        else: 
            put_general_data(n_atomical_count_numb_key, atomical_id)

        # Save the output script of the atomical reveal mint outputs to lookup at a future point for resolving address script
        po_reveal_location_key = b'po' + mint_info['reveal_location']
        if Delete:
            self.delete_general_data(po_reveal_location_key)
        else: 
            put_general_data(po_reveal_location_key, txout.pk_script)

        # Save a lookup by first reveal location to atomical id
        rloc_reveal_location_key = b'rloc' + mint_info['reveal_location']
        if Delete:
            self.delete_general_data(rloc_reveal_location_key)
        else: 
            put_general_data(rloc_reveal_location_key, atomical_id)

        self.put_or_delete_init_state_updates(mint_info, operations_found_at_inputs['payload'], Delete)
        return atomical_id

    # Delete the general data from the cache
    def delete_general_data(self, the_key):
        self.general_data_cache.pop(the_key, None)
        self.db_deletes.append(the_key)

    # Detect and apply updates-related like operations for an atomical such as mod/evt/sl
    def put_or_delete_state_updates(self, operations_found_at_inputs, atomical_id, tx_num, tx_hash, output_idx_le, height, apply_type, Delete):
        if not operations_found_at_inputs:
            return 
        
        op_name = 'mod'
        main_key_prefix = b'mod'
        if apply_type == 1:
            op_name = 'evt'
            main_key_prefix = b'evt'
        
        if operations_found_at_inputs and operations_found_at_inputs.get('op') == op_name and operations_found_at_inputs.get('input_index') == 0:
            self.logger.debug(f'put_or_delete_state_updates: op={op_name}, height={height}, atomical_id={atomical_id.hex()}, tx_hash={hash_to_hex_str(tx_hash)}')
            tx_numb = pack_le_uint64(tx_num)[:TXNUM_LEN]
            db_key_prefix = main_key_prefix + atomical_id
            db_key_suffix = tx_numb + tx_hash + output_idx_le
            db_value = operations_found_at_inputs['payload_bytes']
            if not Delete:
                self.put_state_data(db_key_prefix, db_key_suffix, db_value)
            else: 
                self.delete_state_data(db_key_prefix, db_key_suffix, db_value)

    # apply the seal updates
    def put_or_delete_sealed(self, operations_found_at_inputs, atomical_id, location, Delete=False):
        # Useful for locking container collections, locking parent realms, and even locking any NFT atomical permanently
        if is_seal_operation(operations_found_at_inputs):
            self.logger.debug(f'put_or_delete_sealed: {location_id_bytes_to_compact(atomical_id)} at seal operation transaction {hash_to_hex_str(location)}')
            # Save the data so that we can recall later if an atomical was sealed to warn clients
            db_key = b'sealed' + atomical_id
            if not Delete:
                put_general_data = self.general_data_cache.__setitem__
                put_general_data(db_key, location)
            else: 
                self.delete_general_data(db_key)
            return True 
        return False

    # Refactor this later to combine with put_or_delete_state_updates
    def put_or_delete_init_state_updates(self, mint_info, data_payload, Delete):
        tx_hash = mint_info['reveal_location_txid']
        atomical_id = mint_info['id']
        height = mint_info['reveal_location_height']

        # Make a deep copy of the data payload and remove the reserved sections
        copied_data_state = {}
        for k, v in data_payload.items():
            if k != 'args':
                copied_data_state[k] = v
        init_payload_bytes = dumps(copied_data_state)
        op_struct = {
            'op': 'mod',
            'input_index': 0,
            'payload': copied_data_state,
            'payload_bytes': init_payload_bytes,
        }
        if len(copied_data_state.keys()) > 0:
            self.put_or_delete_state_updates(op_struct, 
                atomical_id, 
                mint_info['reveal_location_tx_num'], 
                tx_hash, 
                pack_le_uint32(mint_info['reveal_location_index']), 
                height, 
                0,
                Delete
            )
    
    def put_or_delete_event_updates_if_found(self, operations_found_at_inputs, atomical_id, tx_num, tx_hash, tx, height):
        # If there was an event, then save it for the first FT only
        if is_event_operation(operations_found_at_inputs):
            # Only allow an event to be posted to the first FT in the list, sorted
            output_idx_le = pack_le_uint32(0) # Always save to 0th location
            location = tx_hash + output_idx_le
            txout = tx.outputs[0]
            scripthash = double_sha256(txout.pk_script)
            hashX = self.coin.hashX_from_script(txout.pk_script)
            value_sats = pack_le_uint64(txout.value)
            self.put_or_delete_state_updates(operations_found_at_inputs, atomical_id, tx_num, tx_hash, output_idx_le, height, 1, False)

    def build_put_atomicals_utxo(self, atomical_id, tx_hash, tx, tx_num, out_idx, exponent):
        output_idx_le = pack_le_uint32(out_idx)
        location = tx_hash + output_idx_le
        txout = tx.outputs[out_idx]
        scripthash = double_sha256(txout.pk_script)
        hashX = self.coin.hashX_from_script(txout.pk_script)
        value_sats = pack_le_uint64(txout.value)
        put_general_data = self.general_data_cache.__setitem__
        put_general_data(b'po' + location, txout.pk_script)
        tx_numb = pack_le_uint64(tx_num)[:TXNUM_LEN]
        self.put_atomicals_utxo(location, atomical_id, hashX + scripthash + value_sats + pack_le_uint16(exponent) + tx_numb)
    
 
    def put_nft_outputs_by_blueprint(self, nft_blueprint, operations_found_at_inputs, tx_hash, tx, tx_num, height):
        put_general_data = self.general_data_cache.__setitem__
        self.logger.debug(f'nft_blueprint={nft_blueprint}')
        for output_idx, value_info in nft_blueprint.outputs.items():
            output_idx_le = pack_le_uint32(output_idx)
            location = tx_hash + output_idx_le
            txout = tx.outputs[output_idx]
            scripthash = double_sha256(txout.pk_script)
            hashX = self.coin.hashX_from_script(txout.pk_script)
            value_sats = pack_le_uint64(txout.value)
            put_general_data(b'po' + location, txout.pk_script)
            for atomical_id, atomical_info in value_info['atomicals'].items():
                # Only allow state or event updates if it is not immutable
                if not atomical_info.mint_info.get('$immutable'):
                    if operations_found_at_inputs:
                        if operations_found_at_inputs["op"] == "mod":
                            self.put_op_data(tx_num, tx_hash, "mod")
                        if operations_found_at_inputs["op"] == "evt":
                            self.put_op_data(tx_num, tx_hash, "evt")
                        if operations_found_at_inputs["op"] == "x":
                            self.put_op_data(tx_num, tx_hash, "splat")
                        if operations_found_at_inputs["op"] == "y":
                            self.put_op_data(tx_num, tx_hash, "split")
                    self.put_or_delete_state_updates(operations_found_at_inputs, atomical_id, tx_num, tx_hash, output_idx_le, height, 0, False)
                    self.put_or_delete_state_updates(operations_found_at_inputs, atomical_id, tx_num, tx_hash, output_idx_le, height, 1, False)
                # Only allow NFTs to be sealed.
                # Useful for locking container collections, locking parent realms, and even locking any NFT atomical permanently
                was_sealed = self.put_or_delete_sealed(operations_found_at_inputs, atomical_id, location, False)
                if was_sealed:
                    self.put_op_data(tx_num, tx_hash, "seal")
                    continue
                # Only advance the UTXO if it was not sealed
                tx_numb = pack_le_uint64(tx_num)[:TXNUM_LEN]
                self.put_atomicals_utxo(location, atomical_id, hashX + scripthash + value_sats + pack_le_uint16(0) + tx_numb)
    
    def put_ft_outputs_by_blueprint(self, ft_blueprint, operations_found_at_inputs, tx_hash, tx, tx_num, height):
        for output_idx, value_info in ft_blueprint.outputs.items():
            for atomical_id, atomical_transfer_info in value_info['atomicals'].items():
                exponent = atomical_transfer_info.exponent
                self.logger.debug(f'atomical_transfer_info={atomical_transfer_info}')
                self.build_put_atomicals_utxo(atomical_id, tx_hash, tx, tx_num, output_idx, exponent)
            # Only allow an event to be posted to the first FT in the list, sorted
            if ft_blueprint.first_atomical_id:
                if operations_found_at_inputs:
                    if operations_found_at_inputs["op"] == "x":
                        self.put_op_data(tx_num, tx_hash, "splat")
                    if operations_found_at_inputs["op"] == "y":
                        self.put_op_data(tx_num, tx_hash, "split")
                    else:
                        self.put_op_data(tx_num, tx_hash, operations_found_at_inputs["op"])
                self.put_or_delete_event_updates_if_found(operations_found_at_inputs, ft_blueprint.first_atomical_id, tx_num, tx_hash, tx, height)

    # Apply the rules to color the outputs of the atomicals
    def color_atomicals_outputs(self, operations_found_at_inputs, atomicals_spent_at_inputs, tx, tx_hash, tx_num, height):
        # Build the "blueprint" for how to assign all atomicals
        blueprint_builder = AtomicalsTransferBlueprintBuilder(self.logger, atomicals_spent_at_inputs, operations_found_at_inputs, tx_hash, tx, self.get_atomicals_id_mint_info, self.is_dmint_activated(height))
        
        nft_output_blueprint = blueprint_builder.get_nft_output_blueprint()
        if nft_output_blueprint and len(nft_output_blueprint.outputs):
            if not operations_found_at_inputs or not operations_found_at_inputs['op']:
                self.put_op_data(tx_num, tx_hash, "transfer")
            self.logger.debug(f'color_atomicals_outputs nft_output_blueprint={nft_output_blueprint}')
            self.put_nft_outputs_by_blueprint(nft_output_blueprint, operations_found_at_inputs, tx_hash, tx, tx_num, height)

        ft_output_blueprint = blueprint_builder.get_ft_output_blueprint()
        if ft_output_blueprint and len(ft_output_blueprint.outputs):
            if not operations_found_at_inputs or not operations_found_at_inputs['op']:
                self.put_op_data(tx_num, tx_hash, "transfer")
            self.logger.debug(f'color_atomicals_outputs ft_output_blueprint={ft_output_blueprint}')
            self.put_ft_outputs_by_blueprint(ft_output_blueprint, operations_found_at_inputs, tx_hash, tx, tx_num, height)
        
        # Log that there were tokens burned due to not being cleanly assigned
        if blueprint_builder.get_are_fts_burned():
            self.put_op_data(tx_num, tx_hash, "burn")
            self.logger.debug(f'color_atomicals_outputs:are_fts_burned=True tx_hash={tx_hash} ft_output_blueprint={ft_output_blueprint}')

        return blueprint_builder
    
    # Create or delete data that was found at the location
    def create_or_delete_data_location(self, tx_hash, operations_found_at_inputs, Delete=False):
        if not operations_found_at_inputs or operations_found_at_inputs['op'] != 'dat':
            return False
        the_key = b'dat' + tx_hash + pack_le_uint32(0)
        if Delete:
            self.delete_general_data(the_key)
        else: 
            put_general_data = self.general_data_cache.__setitem__
            put_general_data(the_key, operations_found_at_inputs['payload_bytes'])
        return True

    # create or delete the proof of work records
    def create_or_delete_pow_records(self, tx_hash, tx_num, height, operations_found_at_inputs, Delete=False):
        if not operations_found_at_inputs:
            return False

        put_general_data = self.general_data_cache.__setitem__
        
        # Sanity check, should be the same
        assert(tx_hash == operations_found_at_inputs['reveal_location_txid'])

        is_pow_requested, pow_result = has_requested_proof_of_work(operations_found_at_inputs)
        if not is_pow_requested or not pow_result: 
            return False 

        if not pow_result or (not pow_result['pow_commit'] and not pow_result['pow_reveal']):
            return False
       
        tx_numb = pack_le_uint64(tx_num)[:TXNUM_LEN]
        commit_txid = operations_found_at_inputs['commit_txid']
        commit_location = operations_found_at_inputs['commit_location']
        reveal_location_txid = operations_found_at_inputs['reveal_location_txid']
        op = operations_found_at_inputs['op']
        op_padded = pad_bytes_n(op.encode(), 3)
        # Save any commit tx proof of work (ie: by commit_txid)
        if pow_result['pow_commit']:
            valid_commit_str, bitwork_commit_parts = is_valid_bitwork_string(pow_result['pow_commit'])
            bitworkcx = bitwork_commit_parts['ext'] or 0
            pow_len_commit = pack_le_uint16(len(pow_result['pow_commit']))
            pow_commit_padded = pad_bytes_n(pow_result['pow_commit'].encode(), 32)
            # Create the atomicals mint specific pow indexes
            if op == 'nft' or op == 'ft' or op == 'dft':
                atomical_id = commit_location
                powcmb_key = b'powcmb' + pack_le_uint32(height) + pow_len_commit + pack_le_uint16(bitworkcx) + atomical_id + op_padded
                powcmr_key = b'powcmr' + pow_commit_padded + pack_le_uint32(height) + atomical_id + op_padded
                if Delete:
                    self.delete_general_data(powcmb_key)
                    self.delete_general_data(powcmr_key)
                else:
                    put_general_data(powcmb_key, operations_found_at_inputs['payload_bytes'])
                    put_general_data(powcmr_key, operations_found_at_inputs['payload_bytes'])
            else: 
                # Create non-mint (other) operations
                powcob_key = b'powcob' + pack_le_uint32(height) + pow_len_commit + pack_le_uint16(bitworkcx) + commit_location + op_padded
                powcor_key = b'powcor' + pow_commit_padded + pack_le_uint32(height) + commit_location + op_padded
                if Delete:
                    self.delete_general_data(powcob_key)
                    self.delete_general_data(powcor_key)
                else:
                    put_general_data(powcob_key, operations_found_at_inputs['payload_bytes'])
                    put_general_data(powcor_key, operations_found_at_inputs['payload_bytes'])
            
        # Save the transaction reveal focused proof of work (ie: by reveal_location_txid)
        # This will index all reveals across all operations
        if pow_result['pow_reveal']:
            valid_reveal_str, bitwork_reveal_parts = is_valid_bitwork_string(pow_result['pow_reveal'])
            bitworkrx = bitwork_reveal_parts['ext'] or 0
            pow_len_reveal = pack_le_uint16(len(pow_result['pow_reveal']))
            pow_reveal_padded = pad_bytes_n(pow_result['pow_reveal'].encode(), 32)
            # Create the atomicals mint specific pow indexes
            powrb_key = b'powrb' + pack_le_uint32(height) + pow_len_reveal + pack_le_uint16(bitworkrx) + reveal_location_txid + op_padded
            powrr_key = b'powrr' + pow_reveal_padded + pack_le_uint32(height) + reveal_location_txid + op_padded
            if Delete:
                self.delete_general_data(powrb_key)
                self.delete_general_data(powrr_key)
            else:
                put_general_data(powrb_key, operations_found_at_inputs['payload_bytes'])
                put_general_data(powrr_key, operations_found_at_inputs['payload_bytes'])

        return pow_result['pow_commit'] or pow_result['pow_reveal'] 

    # Get the effective realm considering cache and database
    def get_effective_realm(self, realm_name, height):
        return self.get_effective_name_template(b'rlm', realm_name, height, self.realm_data_cache)

    # Get the effective container considering cache and database
    def get_effective_container(self, container_name, height):
        return self.get_effective_name_template(b'co', container_name, height, self.container_data_cache)
    
    # Get the effective ticker considering cache and database
    def get_effective_ticker(self, ticker_name, height):
        return self.get_effective_name_template(b'tick', ticker_name, height, self.ticker_data_cache)

    def get_effective_subrealm(self, parent_realm_id, subrealm_name, height):
        current_height = height
        db_prefix = b'srlm'
        # Get the effective name entries from the database
        all_entries = []
        subrealm_name_enc = subrealm_name.encode()
        # Store name len as 4 bytes
        cached_subrealm_name_candidates = self.subrealm_data_cache.get(db_prefix + parent_realm_id + subrealm_name_enc + pack_le_uint32(len(subrealm_name_enc)))
        if cached_subrealm_name_candidates and len(cached_subrealm_name_candidates) > 0:
            for tx_num, value in cached_subrealm_name_candidates.items():
                all_entries.append({
                    'value': value,
                    'tx_num': tx_num,
                    'cache': True
                })
        # Store name len as 4 bytes
        db_entries = self.db.get_name_entries_template(db_prefix, parent_realm_id + subrealm_name_enc + pack_le_uint32(len(subrealm_name_enc)))
        all_entries.extend(db_entries)
        if len(all_entries) == 0:
            return None, None, []
        all_entries.sort(key=lambda x: x['tx_num'])
        for index, entry in enumerate(all_entries):
            atomical_id = entry['value']
            mint_info = self.get_atomicals_id_mint_info(atomical_id, False)
            # Sanity check to make sure it matches
            self.logger.info(f'get_effective_subrealm subrealm_name={subrealm_name} atomical_id={location_id_bytes_to_compact(atomical_id)} parent_realm_id={location_id_bytes_to_compact(parent_realm_id)}entry={entry}')
            assert mint_info['commit_tx_num'] == entry['tx_num']
            # Get any payments (correct and valid or even premature, just get them all for now)
            payment_entry = self.get_earliest_subrealm_payment(atomical_id)
            self.logger.debug(f'get_effective_subrealm_payment_entry={payment_entry}')

            commit_height = mint_info['commit_height']
            height_difference = current_height - commit_height
            # If the current candidate doesn't have a payment entry and the MINT_SUBNAME_COMMIT_PAYMENT_DELAY_BLOCKS
            # has passed, then we know the candidate is expired and invalid.
            if height_difference >= MINT_SUBNAME_COMMIT_PAYMENT_DELAY_BLOCKS:
                if payment_entry: 
                    # Verified and settled fully
                    return 'verified', atomical_id, all_entries
                # Skip because the payment window has elapsed and no payment was found
                continue

            # If we got this far it means we are in a potential payment window
            # (potential because the `applicable_rule` could be invalid).
            # A special case is that if the MINT_REALM_CONTAINER_TICKER_COMMIT_REVEAL_DELAY_BLOCKS elapsed,
            # and payment was made in the window, then we know no one else can take the sub item, therefore we consider
            # it verified immediately in the payment window.
            if payment_entry:
                if height_difference >= MINT_REALM_CONTAINER_TICKER_COMMIT_REVEAL_DELAY_BLOCKS:
                    if index == 0:
                        return 'verified', atomical_id, all_entries
                    # For non-leading candidates, they must wait for their previous candidates before the final window.
                    else:
                        return 'pending_previous_candidate_payment', atomical_id, all_entries
                else:
                    # Even though a payment was made, we are not after the
                    # MINT_REALM_CONTAINER_TICKER_COMMIT_REVEAL_DELAY_BLOCKS to say conclusively that it is verified.
                    return 'pending', atomical_id, all_entries

            # If we got this far then it means we are within a potential payment window, with no payment yet made.
            # But we do not want to tell the user it is 'pending_awaiting_payment' until at least
            # MINT_REALM_CONTAINER_TICKER_COMMIT_REVEAL_DELAY_BLOCKS blocks has passed, because someone else may have
            # committed the same name and hasn't revealed yet, therefore check which case it is
            if height_difference >= MINT_REALM_CONTAINER_TICKER_COMMIT_REVEAL_DELAY_BLOCKS:
                return 'pending_awaiting_payment', atomical_id, all_entries
            else:
                # Just indicate it is pending.
                return 'pending', atomical_id, all_entries

        # If we fell off to the end it means there are no pending candidates.
        return None, None, all_entries

    async def get_effective_dmitems_paginated(self, parent_container_id, limit, offset, height):
        if limit > 100:
            limit = 100
        dmitem_names = await self.db.get_dmitem_entries_paginated(parent_container_id, limit, offset)
        populated_entries = {}
        for dmitem_name in dmitem_names: 
            status, atomical_id, candidates = self.get_effective_dmitem(parent_container_id, dmitem_name, height)
            if status == 'verified':
                populated_entries[dmitem_name] = {
                    'status': status,
                    'id': atomical_id,
                    '$id': location_id_bytes_to_compact(atomical_id)
                }
        return populated_entries

    def get_effective_dmitem(self, parent_container_id, dmitem_name, height):
        current_height = height
        db_prefix = b'codmt'
        # Get the effective name entries from the database
        all_entries = []
        dmitem_name_enc = dmitem_name.encode()
        # Store name len as 4 bytes
        cached_dmitem_name_candidates = self.dmitem_data_cache.get(db_prefix + parent_container_id + dmitem_name_enc + pack_le_uint32(len(dmitem_name_enc)))
        if cached_dmitem_name_candidates and len(cached_dmitem_name_candidates) > 0:
            for tx_num, value in cached_dmitem_name_candidates.items():
                all_entries.append({
                    'value': value,
                    'tx_num': tx_num,
                    'cache': True
                })
        self.logger.debug(f'get_effective_dmitem_db_prefix={db_prefix} parent_container_id={parent_container_id} dmitem_name={dmitem_name} dmitem_name_enc={dmitem_name_enc}')
        # Store name len as 4 bytes
        db_entries = self.db.get_name_entries_template(db_prefix, parent_container_id + dmitem_name_enc + pack_le_uint32(len(dmitem_name_enc)))
        all_entries.extend(db_entries)
        if len(all_entries) == 0:
            return None, None, []
        all_entries.sort(key=lambda x: x['tx_num'])
        for index, entry in enumerate(all_entries):
            atomical_id = entry['value']
            mint_info = self.get_atomicals_id_mint_info(atomical_id, False)
            # Sanity check to make sure it matches
            self.logger.debug(f'get_effective_dmitem dmitem_name={dmitem_name} atomical_id={location_id_bytes_to_compact(atomical_id)} parent_container_id={location_id_bytes_to_compact(parent_container_id)} entry={entry} height={height}')
            assert mint_info['commit_tx_num'] == entry['tx_num']
            # Get any payments (correct and valid or even premature, just get them all for now)
            payment_entry = self.get_earliest_dmitem_payment(atomical_id)
            self.logger.debug(f'get_effective_dmitem_payment_entry={payment_entry}')

            commit_height = mint_info['commit_height']
            height_difference = current_height - commit_height
            # If the current candidate doesn't have a payment entry and the MINT_SUBNAME_COMMIT_PAYMENT_DELAY_BLOCKS
            # has passed, then we know the candidate is expired and invalid.
            if height_difference >= MINT_SUBNAME_COMMIT_PAYMENT_DELAY_BLOCKS:
                if payment_entry:
                    # Verified and settled fully
                    return 'verified', atomical_id, all_entries
                # Skip because the payment window has elapsed and no payment was found
                continue

            # If we got this far it means we are in a potential payment window
            # (potential because the `applicable_rule` could be invalid).
            # A special case is that if the MINT_REALM_CONTAINER_TICKER_COMMIT_REVEAL_DELAY_BLOCKS elapsed,
            # and payment was made in the window, then we know no one else can take the sub item, therefore we consider
            # it verified immediately in the payment window.
            if payment_entry:
                if height_difference >= MINT_REALM_CONTAINER_TICKER_COMMIT_REVEAL_DELAY_BLOCKS:
                    if index == 0:
                        return 'verified', atomical_id, all_entries
                    # For non-leading candidates, they must wait for their previous candidates before the final window.
                    else:
                        return 'pending_previous_candidate_payment', atomical_id, all_entries
                else:
                    # Even though a payment was made, we are not after the
                    # MINT_REALM_CONTAINER_TICKER_COMMIT_REVEAL_DELAY_BLOCKS to say conclusively that it is verified.
                    return 'pending', atomical_id, all_entries

            # If we got this far then it means we are within a potential payment window, with no payment yet made.
            # But we do not want to tell the user it is 'pending_awaiting_payment' until at least
            # MINT_REALM_CONTAINER_TICKER_COMMIT_REVEAL_DELAY_BLOCKS blocks has passed, because someone else may have
            # committed the same name and hasn't revealed yet, therefore check which case it is
            if height_difference >= MINT_REALM_CONTAINER_TICKER_COMMIT_REVEAL_DELAY_BLOCKS:
                return 'pending_awaiting_payment', atomical_id, all_entries
            else:
                # Just indicate it is pending.
                return 'pending', atomical_id, all_entries

        # If we fell off to the end it means there are no pending candidates.
        return None, None, all_entries

    # Get the effective name for realms, containers, and tickers. Does NOT work for subrealms, use the get_effective_subrealm method directly
    def get_effective_name_template(self, db_prefix, subject, height, name_data_cache):
        current_height = height
        # Get the effective name entries from the database
        all_entries = []
        # ex: Key: b'rlm' + name bytes + commit_tx_num
        # Value: atomical_id bytes
        subject_enc = subject.encode()
        # Store name len as 4 bytes
        cached_name_candidates = name_data_cache.get(db_prefix + subject_enc + pack_le_uint32(len(subject_enc)))
        if cached_name_candidates and len(cached_name_candidates) > 0:
            for tx_num, value in cached_name_candidates.items():
                all_entries.append({
                    'value': value,
                    'tx_num': tx_num,
                    'cache': True
                })
        # Store name len as 4 bytes
        db_entries = self.db.get_name_entries_template(db_prefix, subject_enc + pack_le_uint32(len(subject_enc)))
        all_entries.extend(db_entries)
        # sort by the earliest tx number because it was the first one committed
        all_entries.sort(key=lambda x: x['tx_num'])
        if len(all_entries) > 0:
            candidate_entry = all_entries[0]
            atomical_id = candidate_entry['value']
            mint_info = self.get_atomicals_id_mint_info(atomical_id, True)
            # Sanity check to make sure it matches
            assert(mint_info['commit_tx_num'] == candidate_entry['tx_num'])
            # Only consider the name as valid if the required MINT_REALM_CONTAINER_TICKER_COMMIT_REVEAL_DELAY_BLOCKS has elapsed from the earliest
            # commit. We use this technique to ensure that any front running problems would have been resolved by then
            # And anyone who committed a name transaction had sufficient time to reveal it.
            commit_height = mint_info['commit_height']
            if mint_info['commit_height'] <= current_height - MINT_REALM_CONTAINER_TICKER_COMMIT_REVEAL_DELAY_BLOCKS:
                return 'verified', atomical_id, all_entries
            else: 
                return 'pending', atomical_id, all_entries 
        return None, None, []
    
    # Populates a summary of the mint data fields for informational purposes
    def populate_extended_field_summary_atomical_info(self, atomical_id, atomical):
        # Get Mint data fields
        atomical_mint_data_key = b'md' + atomical_id
        db_mint_value = self.db.utxo_db.get(atomical_mint_data_key)
        if db_mint_value:
            decoded_object = loads(db_mint_value)
            unpacked_data_summary = auto_encode_bytes_elements(decoded_object)
            atomical['mint_data'] = {}
            if unpacked_data_summary != None:
                atomical['mint_data']['fields'] = unpacked_data_summary
            else: 
                atomical['mint_data']['fields'] = {}
        return atomical 

    async def get_base_mint_info_rpc_format_by_atomical_id(self, atomical_id):
        atomical_result = self.atomicals_rpc_format_cache.get(atomical_id)
        if not atomical_result:
            atomical_result = await self.get_base_mint_info_by_atomical_id_async(atomical_id)
            if not atomical_result:
                return None
            convert_db_mint_info_to_rpc_mint_info_format(self.coin.header_hash, atomical_result)
            self.populate_extended_field_summary_atomical_info(atomical_id, atomical_result)
            self.atomicals_rpc_format_cache[atomical_id] = atomical_result
        return atomical_result

    # Get the atomical details base info CACHED wrapper
    async def get_dft_mint_info_rpc_format_by_atomical_id(self, atomical_id):
        if not atomical_id:
            return None

        atomical_result = self.atomicals_rpc_format_cache.get(atomical_id)
        if not atomical_result:
            atomical_result = await self.get_base_mint_info_by_atomical_id_async(atomical_id)
            if not atomical_result:
                return None 
            convert_db_mint_info_to_rpc_mint_info_format(self.coin.header_hash, atomical_result)
            self.atomicals_rpc_format_cache[atomical_id] = atomical_result

        # format for the wire format
        if not atomical_result:
            return None

        if atomical_result['type'] != 'FT':
            return None 

        # Try to get the dft cached info
        dft_results = self.atomicals_rpc_general_cache.get(b'dft_info' + atomical_id)
        if not dft_results:
            atomical_result['dft_info'] = {
                'mint_count': 0
            }
            mint_count = self.get_distmints_count_by_atomical_id(self.height, atomical_id, True)
            atomical_result['dft_info']['mint_count'] = mint_count
            if atomical_result.get('$mint_mode') == 'perpetual': 
                self.logger.debug(f'atomical_result={atomical_result}')
                mint_bitwork_vec = atomical_result.get('$mint_bitwork_vec')     
                mint_bitworkc_inc = atomical_result.get('$mint_bitworkc_inc')      
                mint_bitworkr_inc = atomical_result.get('$mint_bitworkr_inc') 
                max_mints = atomical_result.get('$max_mints')     
                if mint_bitworkc_inc:
                    mint_bitworkc_start = atomical_result['$mint_bitworkc_start']
                    remaining = max_mints - (mint_count % max_mints)
                    upcoming_bitworks = [
                        {
                            'label': '_current',
                            'mints': mint_count
                        },
                        {
                            'label': '_next',
                            'mints':  mint_count + remaining,
                        },
                        {
                            'label': '_next_next',
                            'mints': mint_count + remaining + max_mints
                        }
                    ]
                    for elem in upcoming_bitworks:
                        atomical_result['dft_info']['mint_bitworkc' + elem['label']] = calculate_expected_bitwork(mint_bitwork_vec, elem['mints'], max_mints, mint_bitworkc_inc, mint_bitworkc_start)
                if mint_bitworkr_inc:
                    mint_bitworkr_start = atomical_result['$mint_bitworkr_start']
                    remaining = max_mints - (mint_count % max_mints)
                    upcoming_bitworks = [
                        {
                            'label': '_current',
                            'mints': mint_count
                        },
                        {
                            'label': '_next',
                            'mints':  mint_count + remaining,
                        },
                        {
                            'label': '_next_next',
                            'mints': mint_count + remaining + max_mints
                        }
                    ]
                    for elem in upcoming_bitworks:
                        atomical_result['dft_info']['mint_bitworkr' + elem['label']] = calculate_expected_bitwork(mint_bitwork_vec, elem['mints'], max_mints, mint_bitworkr_inc, mint_bitworkr_start)

            atomical_result['location_summary'] = {}
            self.populate_location_info_summary(atomical_id, atomical_result['location_summary'])
            self.atomicals_rpc_general_cache[b'dft_info' + atomical_id] = atomical_result
            return atomical_result 
        return dft_results
       
    # Populate location information
    def populate_location_info_summary(self, atomical_id, atomical_result):
        unique_holders = {}
        active_supply = 0
        atomical_active_location_key_prefix = b'a' + atomical_id
        for atomical_active_location_key, atomical_active_location_value in self.db.utxo_db.iterator(prefix=atomical_active_location_key_prefix):
            location_value, = unpack_le_uint64(atomical_active_location_value[HASHX_LEN + SCRIPTHASH_LEN : HASHX_LEN + SCRIPTHASH_LEN + 8])
            active_supply += location_value
            scripthash = atomical_active_location_value[HASHX_LEN : HASHX_LEN + SCRIPTHASH_LEN]  
            unique_holders[scripthash] = True
        atomical_result['unique_holders'] = len(unique_holders)
        atomical_result['circulating_supply'] = active_supply

    # Get the atomical details base info CACHED wrapper
    async def get_ft_mint_info_rpc_format_by_atomical_id(self, atomical_id):
        if not atomical_id:
            return None
        atomical_result = self.atomicals_rpc_format_cache.get(atomical_id)
        if not atomical_result:
            atomical_result = await self.get_base_mint_info_by_atomical_id_async(atomical_id)
            if not atomical_result:
                return None 
            convert_db_mint_info_to_rpc_mint_info_format(self.coin.header_hash, atomical_result)
            self.atomicals_rpc_format_cache[atomical_id] = atomical_result

        # format for the wire format
        if not atomical_result:
            return None
        if atomical_result['type'] != 'FT':
            return None 

        ft_results = self.atomicals_rpc_general_cache.get(b'ft_info' + atomical_id)
        if not ft_results:
            atomical_result['ft_info'] = {
            }
            atomical_result['location_summary'] = {}
            self.populate_location_info_summary(atomical_id, atomical_result['location_summary'])
            self.atomicals_rpc_general_cache[b'ft_info' + atomical_id] = atomical_result
            return atomical_result
        return ft_results

    # Get the raw stored mint info in the db
    def get_raw_mint_info_by_atomical_id_notused(self, atomical_id):
        atomical_mint_info_key = b'mi' + atomical_id



        atomical_mint_info_value = self.db.utxo_db.get(atomical_mint_info_key)
        if not atomical_mint_info_value:
            return None
        return loads(atomical_mint_info_value)

    # Get the atomical details base info
    # Does not retrieve the active b'a' locations in this method because there could be many thousands (in the case of FTs)
    # Another method is provided to layer on the active location and gives the user control over whether to retrieve them
    def get_base_mint_info_by_atomical_id(self, atomical_id, height: Optional[int] = None):
        height = height or self.height
        init_mint_info = self.get_atomicals_id_mint_info(atomical_id, True)
        if not init_mint_info:
            return None
        atomical_number = init_mint_info['number']
        atomical = {
            'atomical_id': atomical_id,
            'atomical_number': atomical_number,
            'atomical_ref': init_mint_info.get('ref'),
            'type': init_mint_info['type'],
            'confirmed': True,
            'mint_info': {
                'commit_txid': init_mint_info['commit_txid'],
                'commit_index': init_mint_info['commit_index'],
                'commit_location': init_mint_info['commit_location'],
                'commit_tx_num': init_mint_info['commit_tx_num'],
                'commit_height': init_mint_info['commit_height'],
                'reveal_location_txid': init_mint_info['reveal_location_txid'],
                'reveal_location_index': init_mint_info['reveal_location_index'],
                'reveal_location': init_mint_info['reveal_location'],
                'reveal_location_tx_num': init_mint_info['reveal_location_tx_num'],
                'reveal_location_height': init_mint_info['reveal_location_height'],
                'reveal_location_header': init_mint_info['reveal_location_header'],
                'reveal_location_blockhash': self.coin.header_hash(init_mint_info['reveal_location_header']),
                'reveal_location_scripthash': init_mint_info['reveal_location_scripthash'],
                'reveal_location_script': init_mint_info['reveal_location_script'],
                'reveal_location_value': init_mint_info['reveal_location_value'],
                'args': init_mint_info['args'],
                'meta': init_mint_info['meta'],
                'ctx': init_mint_info['ctx']
                # Do not include init data by default since it could be rather large binary
                # It can be retrieved via the state
                # 'init': init_mint_info.get('init')
            }
        }

        # Attach the type specific information
        if atomical['type'] == 'NFT':
            # Attach any auxiliary information that was already successfully parsed before
            request_realm = init_mint_info.get('$request_realm')
            if request_realm:
                atomical['mint_info']['$request_realm'] = request_realm
            
            request_subrealm = init_mint_info.get('$request_subrealm')
            if request_subrealm:
                atomical['mint_info']['$request_subrealm'] = request_subrealm
                # The pid is known to be set
                atomical['mint_info']['$parent_realm'] = init_mint_info['$parent_realm']

            request_container = init_mint_info.get('$request_container')
            if request_container:
                atomical['mint_info']['$request_container'] = request_container

            request_dmitem = init_mint_info.get('$request_dmitem')
            if request_dmitem:
                atomical['mint_info']['$request_dmitem'] = request_dmitem
                # The pid is known to be set
                atomical['mint_info']['$parent_container'] = init_mint_info['$parent_container']
            
            immutable = init_mint_info.get('$immutable')
            if immutable:
                atomical['mint_info']['$immutable'] = immutable
            else:
                atomical['mint_info']['$immutable'] = False

        elif atomical['type'] == 'FT':
            subtype = init_mint_info.get('subtype')
            atomical['subtype'] = subtype
            if subtype == 'decentralized':
                # The mint mode can be fixed with a known max_supply
                # Or the mode mint can be perpetual with an unbounded max_supply
                atomical['$mint_mode'] = init_mint_info.get('$mint_mode') or 'fixed'
                if init_mint_info.get('$mint_mode') == 'perpetual': 
                    atomical['$max_supply'] = init_mint_info['$max_supply']
                    atomical['$mint_bitwork_vec'] = init_mint_info['$mint_bitwork_vec']
                    atomical['$mint_bitworkc_inc'] = init_mint_info.get('$mint_bitworkc_inc')
                    atomical['$mint_bitworkc_start'] = init_mint_info.get('$mint_bitworkc_start')
                    atomical['$mint_bitworkr_inc'] = init_mint_info.get('$mint_bitworkr_inc')
                    atomical['$mint_bitworkr_start'] = init_mint_info.get('$mint_bitworkr_start')
                    atomical['$max_mints_global'] = init_mint_info.get('$max_mints_global')
                else:
                    atomical['$max_supply'] = init_mint_info['$max_supply']

                atomical['$mint_height'] = init_mint_info['$mint_height']
                atomical['$mint_amount'] = init_mint_info['$mint_amount']
                # The semantics of max_mints is total number of mints when mint_mode=fixed and it is the 
                # max mints per epoch step increment with perpetual mint_mode
                atomical['$max_mints'] = init_mint_info['$max_mints']
                # The decentralized FT also has a proof of work option such that it requires some proof of work
                # To be minted by users. The deployer can determine if the proof of work must appear in the 
                # Commit or the reveal transaction (or both)
                mint_pow_commit = init_mint_info.get('$mint_bitworkc')
                if mint_pow_commit:
                    atomical['mint_info']['$mint_bitworkc'] = mint_pow_commit
                    atomical['$mint_bitworkc'] = mint_pow_commit
                
                mint_pow_reveal = init_mint_info.get('$mint_bitworkr')
                if mint_pow_reveal:
                    atomical['mint_info']['$mint_bitworkr'] = mint_pow_reveal
                    atomical['$mint_bitworkr'] = mint_pow_reveal

            else: 
                atomical['$max_supply'] = init_mint_info['$max_supply']
            request_ticker = init_mint_info.get('$request_ticker')
            if request_ticker:
                atomical['mint_info']['$request_ticker'] = request_ticker

        # Check if there is the $bitwork variable and bring it to the top
        pow_val = init_mint_info.get('$bitwork')
        if pow_val:
            atomical['mint_info']['$bitwork'] = pow_val
            atomical['$bitwork'] = pow_val

        # Check if there was a parent assigned
        parents = init_mint_info.get('$parents')
        if parents:
            atomical['mint_info']['$parents'] = parents
            atomical['$parents'] = parents

        # Resolve any name like details such as realms, subrealms, containers and tickers
        self.populate_extended_atomical_subtype_info(atomical, height)
        self.populate_sealed_status(atomical)
        self.populate_container_dmint_status(atomical, height)
    
        return atomical

    # Get the atomical details base info async
    async def get_base_mint_info_by_atomical_id_async(self, atomical_id):
        that = self
        def read_atomical():
            return that.get_base_mint_info_by_atomical_id(atomical_id)
        return await run_in_thread(read_atomical)

    # Populate the sealed status of an atomical
    def populate_sealed_status(self, atomical):
        sealed_location = self.get_general_data_with_cache(b'sealed' + atomical['atomical_id'])
        if sealed_location:
            atomical['$sealed'] = location_id_bytes_to_compact(sealed_location)
 
    # Populate the sealed status of an atomical
    def populate_container_dmint_status(self, atomical, height: int):
        if not atomical.get('$container'):
            return
        status = self.make_container_dmint_status_by_atomical_id_at_height(atomical['atomical_id'], height)
        if not status:
            return
        atomical['$container_dmint_status'] = status
        
    def make_container_dmint_status_by_atomical_id_at_height(self, atomical_id, height):
        rule_mint_mod_history = self.get_mod_history(atomical_id, height)
        latest_state = calculate_latest_state_from_mod_history(rule_mint_mod_history)
        return self.get_container_dmint_status_for_atomical_id(atomical_id, latest_state)

    def get_container_dmint_status_for_atomical_id(self, atomical_id, latest_state):
        if not latest_state:
            return None
        dmint = latest_state.get(DMINT_PATH)
        if not dmint:
            return None
        dmint_format_status = get_container_dmint_format_status(dmint)
        items = latest_state.get('items')
        if items:
            dmint_format_status['errors'].append('items cannot be set manually for dmint')
            dmint_format_status['status'] = 'invalid'

        sealed_location = self.get_general_data_with_cache(b'sealed' + atomical_id)
        if not sealed_location:
            dmint_format_status['errors'].append('container not sealed')
            dmint_format_status['status'] = 'invalid'

        dmint_format_status['dmint'] = dmint
        return dmint_format_status

    # Build a map for the name candidates (not subrealms, that's handled below in another function)
    # We use this method to fetch information such as commit_height and reveal_location_height for informative purposes to display to client
    def build_atomical_id_to_candidate_map(self, raw_candidate_entries):
        atomical_id_to_candidates_map = {}
        for raw_candidate_entry in raw_candidate_entries:
            candidate_atomical_id = raw_candidate_entry['value']
            raw_mint_info_for_candidate_id = self.get_atomicals_id_mint_info(candidate_atomical_id, True)
            atomical_id_to_candidates_map[candidate_atomical_id] = {
                'commit_height': raw_mint_info_for_candidate_id['commit_height'],
                'reveal_location_height': raw_mint_info_for_candidate_id['reveal_location_height']
            }
        return atomical_id_to_candidates_map
        
    # Populate the requested full realm name to provide context for a subrealm request
    def populate_request_full_realm_name(self, atomical, pid, request_subrealm, height: Optional[int] = None):
        # Resolve the parent realm to get the parent realm path and construct the full_realm_name
        parent_realm = self.get_base_mint_info_by_atomical_id(pid, height)
        if not parent_realm:
            atomical_id = atomical['mint_info']['id']
            raise IndexError(f'populate_request_full_realm_name: parent realm not found atomical_id={atomical_id}, parent_realm={parent_realm}')
        parent_full_realm_name = parent_realm.get('$full_realm_name')
        if parent_full_realm_name: 
            atomical['$request_full_realm_name'] = parent_full_realm_name + '.' + request_subrealm
        return atomical

    # Build a map of applicable rules for each candidate
    def build_applicable_rule_map(self, all_entries, arg_pid, arg_request_subrealm):
        applicable_rule_map = {}
        for candidate_entry in all_entries:
            self.logger.debug(f'build_applicable_rule_map: candidate_entry={candidate_entry}')
            subrealm_candidate_atomical_id = candidate_entry['value']
            raw_mint_info_for_candidate_id = self.get_atomicals_id_mint_info(subrealm_candidate_atomical_id, True)
            applicable_rule_map[subrealm_candidate_atomical_id] = {
                'commit_height': raw_mint_info_for_candidate_id['commit_height'],
                'reveal_location_height': raw_mint_info_for_candidate_id['reveal_location_height']
            }
            applicable_rule_map[subrealm_candidate_atomical_id]['payment'] = None
            payment_data = self.get_earliest_subrealm_payment(subrealm_candidate_atomical_id)
            payment_type = 'applicable_rule'
            payment_subtype = None
            if payment_data and payment_data.get('mint_initiated') == b'01':
                payment_type = 'mint_initiated'
                payment_subtype = 'parent'
            elif payment_data and payment_data.get('mint_initiated') == b'02':
                payment_type = 'mint_initiated'
                payment_subtype = 'bitwork'
            
            # Whether or not it was initiated by the parent or the mint only needed bitwork, we attached the applicable rule anyways
            applicable_rule, state_at_height = self.get_applicable_rule_by_height(arg_pid, arg_request_subrealm, raw_mint_info_for_candidate_id['commit_height'] - MINT_SUBNAME_RULES_BECOME_EFFECTIVE_IN_BLOCKS, SUBREALM_MINT_PATH)
            applicable_rule_map[subrealm_candidate_atomical_id]['applicable_rule'] = applicable_rule
            if payment_data:
                applicable_rule_map[subrealm_candidate_atomical_id]['payment'] = location_id_bytes_to_compact(payment_data['payment_tx_outpoint'])
            applicable_rule_map[subrealm_candidate_atomical_id]['payment_type'] = payment_type
            applicable_rule_map[subrealm_candidate_atomical_id]['payment_subtype'] = payment_subtype
        return applicable_rule_map

    # Build a map of applicable rules for each candidate
    def build_applicable_rule_map_dmitem(self, all_entries, arg_pid, arg_request_dmitem):
        applicable_rule_map = {}
        for candidate_entry in all_entries:
            self.logger.debug(f'build_applicable_rule_map: candidate_entry={candidate_entry}')
            candidate_atomical_id = candidate_entry['value']
            raw_mint_info_for_candidate_id = self.get_atomicals_id_mint_info(candidate_atomical_id, True)
            applicable_rule_map[candidate_atomical_id] = {
                'commit_height': raw_mint_info_for_candidate_id['commit_height'],
                'reveal_location_height': raw_mint_info_for_candidate_id['reveal_location_height']
            }
            applicable_rule_map[candidate_atomical_id]['payment'] = None
            payment_data = self.get_earliest_dmitem_payment(candidate_atomical_id)
            payment_type = 'applicable_rule'
            payment_subtype = None
            if payment_data and payment_data.get('mint_initiated') == b'02':
                payment_type = 'mint_initiated'
                payment_subtype = 'bitwork'
            # Whether or not it was initiated by the parent or the mint only needed bitwork, we attached the applicable rule anyways
            applicable_rule, state_at_height = self.get_applicable_rule_by_height(arg_pid, arg_request_dmitem, raw_mint_info_for_candidate_id['commit_height'] - MINT_SUBNAME_RULES_BECOME_EFFECTIVE_IN_BLOCKS, DMINT_PATH)
            applicable_rule_map[candidate_atomical_id]['applicable_rule'] = applicable_rule
            if payment_data:
                applicable_rule_map[candidate_atomical_id]['payment'] = location_id_bytes_to_compact(payment_data['payment_tx_outpoint'])
            applicable_rule_map[candidate_atomical_id]['payment_type'] = payment_type
            applicable_rule_map[candidate_atomical_id]['payment_subtype'] = payment_subtype
        return applicable_rule_map

    # Populate the specific name or request type for containers, tickers, and realms (sub-realms excluded)
    def populate_name_subtype_specific_fields(self, atomical, type_str, get_effective_name_func, height: int):
        request_name = atomical['mint_info'].get('$request_' + type_str)
        if not request_name:
            return None, None
        status, candidate_id, raw_candidate_entries = get_effective_name_func(request_name, height)
        atomical['$' + type_str + '_candidates'] = format_name_type_candidates_to_rpc(raw_candidate_entries, self.build_atomical_id_to_candidate_map(raw_candidate_entries))
        atomical['$request_' + type_str + '_status'] = get_name_request_candidate_status(atomical, status, candidate_id, type_str)  
        # Populate the request specific fields
        atomical['$request_' + type_str] = atomical['mint_info'].get('$request_' + type_str)
        return request_name, status == 'verified' and atomical['atomical_id'] == candidate_id

    # Populate the specific subrealm request type information
    def populate_subrealm_subtype_specific_fields(self, atomical, height: int):
        # Check if the effective subrealm is for the current atomical and also resolve its parent.
        request_subrealm = atomical['mint_info'].get('$request_subrealm')
        if not request_subrealm:
            return None, None
        pid_compact = atomical['mint_info']['$parent_realm']
        pid = compact_to_location_id_bytes(pid_compact)
        status, candidate_id, raw_candidate_entries = self.get_effective_subrealm(pid, request_subrealm, height)
        atomical['subtype'] = 'request_subrealm'  # Will change to 'subrealm' if it is found to be valid
        # Populate the requested full realm name
        self.populate_request_full_realm_name(atomical, pid, request_subrealm, height)
        # Build the applicable rule set mapping of atomical_id to the rule that will need to be matched and paid.
        # We use this information to display to each candidate what rule would apply to their mint
        # and how much to pay and by which block height they must submit their payment
        # (assuming they are the leading candidate)
        applicable_rule_map = self.build_applicable_rule_map(raw_candidate_entries, pid, request_subrealm)
        self.logger.info(
            f'populate_subrealm_subtype_specific_fields_applicable_rule_map {applicable_rule_map} '
            f'raw_candidate_entries={raw_candidate_entries}',
        )
        atomical['$subrealm_candidates'] = format_name_type_candidates_to_rpc_for_subname(
            raw_candidate_entries,
            applicable_rule_map,
        )
        atomical['$request_subrealm_status'] = get_subname_request_candidate_status(
            self.height,
            atomical,
            status,
            candidate_id,
            'subrealm',
        )
        # Populate the request specific fields.
        atomical['$request_subrealm'] = atomical['mint_info'].get('$request_subrealm')
        atomical['$parent_realm'] = pid_compact
        # Resolve the parent realm to get the parent realm path and construct the `full_realm_name`.
        parent_realm = self.get_base_mint_info_by_atomical_id(pid, height)
        if not parent_realm:
            atomical_id = atomical['mint_info']['id']
            raise IndexError(
                f'populate_subrealm_subtype_specific_fields: '
                f'parent realm not found atomical_id={atomical_id}, '
                f'parent_realm={parent_realm}',
            )
        self.logger.info(f'populate_subrealm_subtype_specific_fields: parent_realm={parent_realm}')
        # The parent full realm name may not be populated if it's still in the mempool,
        # or it's not settled realm request yet. Therefore, check to make sure it exists
        # before we can populate this subrealm's full realm name.
        if parent_realm.get('$full_realm_name'):
            parent_realm_name = parent_realm['$full_realm_name']
            atomical['$full_realm_name'] = f'{parent_realm_name}.{request_subrealm}'
        if status == 'verified' and candidate_id == atomical['atomical_id']:
            atomical['subtype'] = 'subrealm'
            atomical['$subrealm'] = request_subrealm
            atomical['$parent_realm'] = pid_compact
            return request_subrealm, True
        return request_subrealm, False

    # Populate the specific dmitem request type information
    def populate_dmitem_subtype_specific_fields(self, atomical, height: int):
        # Check if the effective dmitem is for the current atomical and also resolve its parent.
        request_dmitem = atomical['mint_info'].get('$request_dmitem')
        if not request_dmitem:
            return None, None
        pid_compact = atomical['mint_info']['$parent_container']
        pid = compact_to_location_id_bytes(pid_compact)
        status, candidate_id, raw_candidate_entries = self.get_effective_dmitem(pid, request_dmitem, height)
        atomical['subtype'] = 'request_dmitem'  # Will change to 'dmitem' if it is found to be valid.
        # Build the applicable rule set mapping of atomical_id to the rule that will need to be matched and paid.
        # We use this information to display to each candidate what rule would apply to their mint
        # and how much to pay and by which block height they must submit their payment
        # (assuming they are the leading candidate).
        applicable_rule_map = self.build_applicable_rule_map_dmitem(raw_candidate_entries, pid, request_dmitem)
        self.logger.info(
            f'populate_dmitem_subtype_specific_fields '
            f'build_applicable_rule_map_dmitem '
            f'applicable_rule_map={applicable_rule_map} '
            f'raw_candidate_entries={raw_candidate_entries}',
        )
        atomical['$dmitem_candidates'] = format_name_type_candidates_to_rpc_for_subname(
            raw_candidate_entries,
            applicable_rule_map,
        )
        atomical['$request_dmitem_status'] = get_subname_request_candidate_status(
            self.height,
            atomical,
            status,
            candidate_id,
            'dmitem',
        )
        # Populate the request specific fields.
        atomical['$request_dmitem'] = atomical['mint_info'].get('$request_dmitem')
        atomical['$parent_container'] = pid_compact
        # Resolve the parent to get the parent path and construct the `parent_container_name`.
        parent_container = self.get_base_mint_info_by_atomical_id(pid, height)
        if not parent_container:
            atomical_id = atomical['mint_info']['id']
            raise IndexError(
                f'populate_dmitem_subtype_specific_fields: '
                f'parent container not found atomical_id={atomical_id}, '
                f'parent_container={parent_container}',
            )
        # The parent container name may not be populated if it's still in the mempool,
        # or it's not settled realm request yet. Therefore, check to make sure it exists
        # before we can populate this dmitem's container name.
        if parent_container.get('$container'):
            atomical['$parent_container_name'] = parent_container['$container']
        if status == 'verified' and candidate_id == atomical['atomical_id']:
            atomical['subtype'] = 'dmitem'
            atomical['$dmitem'] = request_dmitem
            return request_dmitem, True
        return request_dmitem, False

    # Populate the subtype information such as realms, subrealms, containers and tickers
    # An atomical can have a naming element if it passed all the validity checks of the assignment
    # and for that reason there is the concept of "effective" name which is based on a commit/reveal delay pattern
    def populate_extended_atomical_subtype_info(self, atomical, height: int):
        # 
        # TOP-REALM (TLR) Type Fields
        #
        the_name_request, is_atomical_name_verified_found = self.populate_name_subtype_specific_fields(atomical, 'realm', self.get_effective_realm, height)
        if is_atomical_name_verified_found:
            atomical['subtype'] = 'realm'
            atomical['$realm'] = the_name_request
            atomical['$full_realm_name'] = the_name_request
            return atomical
        elif the_name_request:
            # False indicates it is a request for the name, but it was not the current one
            atomical['subtype'] = 'request_realm'
            return atomical 
        # 
        # CONTAINER Type Fields
        #
        the_name_request, is_atomical_name_verified_found = self.populate_name_subtype_specific_fields(atomical, 'container', self.get_effective_container, height)
        if is_atomical_name_verified_found:
            atomical['subtype'] = 'container'
            atomical['$container'] = the_name_request
            return atomical
        elif the_name_request:
            # False indicates it is a request for the name, but it was not the current one
            atomical['subtype'] = 'request_container'
            return atomical 
        # 
        # TICKER NAME FIELDS
        #
        the_name_request, is_atomical_name_verified_found = self.populate_name_subtype_specific_fields(atomical, 'ticker', self.get_effective_ticker, height)
        if is_atomical_name_verified_found:
            atomical['$ticker'] = the_name_request
            return atomical
        elif the_name_request:
            # False indicates it is a request for the name, but it was not the current one
            return atomical 
        # 
        # SUBREALM type fields
        #
        # The method populates all the fields and nothing more needs to be done at this level for subrealms
        self.populate_subrealm_subtype_specific_fields(atomical, height)
        # 
        # DMITEM type fields
        #
        # The method populates all the fields and nothing more needs to be done at this level for dmitems
        self.populate_dmitem_subtype_specific_fields(atomical, height)

        return atomical 

    def is_dft_bitwork_rollover_activated(self, height):
        return height >= self.coin.ATOMICALS_ACTIVATION_HEIGHT_DFT_BITWORK_ROLLOVER
    
    # Create a distributed mint output as long as the rules are satisfied
    def create_or_delete_decentralized_mint_output(self, atomicals_operations_found_at_inputs, tx_num, tx_hash, tx, height, ticker_cache, Delete):
        if not atomicals_operations_found_at_inputs:
            return None
        
        dmt_valid, dmt_return_struct = is_valid_dmt_op_format(tx_hash, atomicals_operations_found_at_inputs)
        if not dmt_valid:
            return None
        
        # get the potential dmt (distributed mint) atomical_id from the ticker given
        ticker = dmt_return_struct['$mint_ticker']

        # Save the mint info for the ticker
        mint_info_for_ticker = ticker_cache.get(ticker)
        if not mint_info_for_ticker:
            status, potential_dmt_atomical_id, all_entries = self.get_effective_ticker(ticker, height)
            if status != 'verified':
                self.logger.info(f'create_or_delete_decentralized_mint_output: potential_dmt_atomical_id not found for dmt operation in {hash_to_hex_str(tx_hash)}. Attempt was made for invalid ticker mint info. Ignoring...')
                return None 
            mint_info_for_ticker = self.get_atomicals_id_mint_info(potential_dmt_atomical_id, True)
            if not mint_info_for_ticker:
                raise IndexError(f'create_or_delete_decentralized_mint_outputs: mint_info_for_ticker not found for expected atomical={potential_dmt_atomical_id}')
            ticker_cache[ticker] = mint_info_for_ticker

        if mint_info_for_ticker['subtype'] != 'decentralized':
            self.logger.info(f'create_or_delete_decentralized_mint_outputs: Detected invalid mint attempt in {hash_to_hex_str(tx_hash)} for ticker {ticker} which is not a decentralized mint type. Ignoring...')
            return None 

        # For perpetual mints mint_mode=perpetual otherwise it is fixed (None or 'fixed')
        mint_mode = mint_info_for_ticker.get('$mint_mode')
        max_mints = mint_info_for_ticker['$max_mints']
        mint_amount = mint_info_for_ticker['$mint_amount']
        mint_height = mint_info_for_ticker['$mint_height']
        if height < mint_height:
            self.logger.info(f'create_or_delete_decentralized_mint_outputs found premature mint operation in {hash_to_hex_str(tx_hash)} for {ticker} in {height} before {mint_height}. Ignoring...')
            return None

        commit_txid = atomicals_operations_found_at_inputs['commit_txid']
        commit_tx_num, commit_tx_height = self.get_tx_num_height_from_tx_hash(commit_txid)
        if not commit_tx_num:
            self.logger.info(f'create_or_delete_decentralized_mint_output: commit_txid not found for distmint reveal_tx {hash_to_hex_str(commit_txid)}. Skipping...')
            return None
        if commit_tx_height < mint_height:
            self.logger.info(f'create_or_delete_decentralized_mint_output: commit_tx_height={commit_tx_height} is less than DFT mint_height. Skipping...')
            return None
        commit_index = atomicals_operations_found_at_inputs['commit_index']
        if height >= self.coin.ATOMICALS_ACTIVATION_HEIGHT_COMMITZ and commit_index != 0:
            self.logger.info(f'create_or_delete_decentralized_mint_output: commit_index={commit_index} is not equal to 0 in tx {hash_to_hex_str(commit_txid)}. Skipping...')
            return None
    
        dmt_mint_atomical_id = mint_info_for_ticker['atomical_id']
        expected_output_index = 0
        output_idx_le = pack_le_uint32(expected_output_index) 
        location = tx_hash + output_idx_le
        txout = tx.outputs[expected_output_index]
        scripthash = double_sha256(txout.pk_script)
        hashX = self.coin.hashX_from_script(txout.pk_script)
        value_sats = pack_le_uint64(txout.value)
        # Mint is valid and active if the value is what is expected
        if mint_amount == txout.value:
            # Count the number of existing b'gi' entries and ensure it is strictly less than max_mints
            decentralized_mints = self.get_distmints_count_by_atomical_id(height, dmt_mint_atomical_id, True)
            # Assess whether we allow the mint based on 'fixed' or 'perpetual' mint modes
            # The perpetual mint mode will derive the minimum expected bitworkr/c needed given the quantity of already minted units
            allow_mint = False 
            if mint_mode == 'perpetual':
                # If the perpetual token as a global max, then validate
                max_mints_global = mint_info_for_ticker.get('$max_mints_global') 
                if max_mints_global:
                    if decentralized_mints > max_mints_global:
                        raise IndexError(f'create_or_delete_decentralized_mint_outputs: Fatal IndexError decentralized_mints > max_mints_global for {location_id_bytes_to_compact(dmt_mint_atomical_id)}. Too many mints detected in db')
                    if decentralized_mints == max_mints_global:
                        self.logger.debug(f'create_or_delete_decentralized_mint_outputs found invalid mint infinit operation because it is minted out completely due to global max mints. {hash_to_hex_str(tx_hash)}. Ignoring...')
                        return None
    
                self.logger.debug(f'create_or_delete_decentralized_mint_outputs: found perpetual mint request in {hash_to_hex_str(tx_hash)} for {ticker}. Checking for any POW in distributed mint record...')
                # In the 'perpetual' mint mode an unbounded number of tokens can be minted according to the ever increasing bitworkc/r
                mint_bitwork_vec = mint_info_for_ticker.get('$mint_bitwork_vec') 
                mint_bitworkc_inc = mint_info_for_ticker.get('$mint_bitworkc_inc') 
                mint_bitworkr_inc = mint_info_for_ticker.get('$mint_bitworkr_inc') 
               
                # If there was a commit bitwork required, then assess the stage of the minimum we expect to allow the mint
                if mint_bitworkc_inc:
                    mint_bitworkc_start = mint_info_for_ticker.get('$mint_bitworkc_start')   
                    if self.is_dft_bitwork_rollover_activated(height):
                        success, bitwork_str = is_txid_valid_for_perpetual_bitwork(atomicals_operations_found_at_inputs['commit_txid'], mint_bitwork_vec, decentralized_mints, max_mints, mint_bitworkc_inc, mint_bitworkc_start, True)
                        if not success:
                            self.logger.warning(f'create_or_delete_decentralized_mint_output: mint_bitworkc_inc not is_mint_pow_valid {hash_to_hex_str(tx_hash)}, atomicals_operations_found_at_inputs={atomicals_operations_found_at_inputs}...')
                            return None
                    else: 
                        success, bitwork_str = is_txid_valid_for_perpetual_bitwork(atomicals_operations_found_at_inputs['commit_txid'], mint_bitwork_vec, decentralized_mints, max_mints, mint_bitworkc_inc, mint_bitworkc_start, False)
                        if not success:
                            self.logger.warning(f'create_or_delete_decentralized_mint_output: mint_bitworkc_inc not is_mint_pow_valid {hash_to_hex_str(tx_hash)}, atomicals_operations_found_at_inputs={atomicals_operations_found_at_inputs}...')
                            return None
                
                 # If there was a reveal bitwork required, then assess the stage of the minimum we expect to allow the mint
                if mint_bitworkr_inc:
                    mint_bitworkr_start = mint_info_for_ticker.get('$mint_bitworkr_start')
                    if self.is_dft_bitwork_rollover_activated(height):
                        if not is_txid_valid_for_perpetual_bitwork(atomicals_operations_found_at_inputs['reveal_location_txid'], mint_bitwork_vec, decentralized_mints, max_mints, mint_bitworkr_inc, mint_bitworkr_start, True):
                            self.logger.warning(f'create_or_delete_decentralized_mint_output: mint_bitworkr_inc not is_mint_pow_valid {hash_to_hex_str(tx_hash)}, atomicals_operations_found_at_inputs={atomicals_operations_found_at_inputs}...')
                            return None
                    else: 
                        if not is_txid_valid_for_perpetual_bitwork(atomicals_operations_found_at_inputs['reveal_location_txid'], mint_bitwork_vec, decentralized_mints, max_mints, mint_bitworkr_inc, mint_bitworkr_start, False):
                            self.logger.warning(f'create_or_delete_decentralized_mint_output: mint_bitworkr_inc not is_mint_pow_valid {hash_to_hex_str(tx_hash)}, atomicals_operations_found_at_inputs={atomicals_operations_found_at_inputs}...')
                            return None
                          
                allow_mint = True
            else: 
                # It is the 'fixed' mint mode and the bitworkc/r is static
                mint_pow_commit = mint_info_for_ticker.get('$mint_bitworkc') 
                mint_pow_reveal = mint_info_for_ticker.get('$mint_bitworkr') 
                # In the fixed mode there is a max number of mints allowed and then no more
                if decentralized_mints > max_mints:
                    raise IndexError(f'create_or_delete_decentralized_mint_outputs: Fatal IndexError decentralized_mints > max_mints for {location_id_bytes_to_compact(dmt_mint_atomical_id)}. Too many mints detected in db')
            
                if decentralized_mints < max_mints:
                    self.logger.debug(f'create_or_delete_decentralized_mint_outputs: found mint request in {hash_to_hex_str(tx_hash)} for {ticker}. Checking for any POW in distributed mint record...')
                    # If this was a POW mint, then validate that the POW is valid
                    if mint_pow_commit:
                        if not is_mint_pow_valid(atomicals_operations_found_at_inputs['commit_txid'], mint_pow_commit):
                            self.logger.warning(f'create_or_delete_decentralized_mint_output: not is_mint_pow_valid {hash_to_hex_str(tx_hash)}, mint_pow_commit={mint_pow_commit}, atomicals_operations_found_at_inputs={atomicals_operations_found_at_inputs}...')
                            return None     
                    if mint_pow_reveal:
                        if not is_mint_pow_valid(atomicals_operations_found_at_inputs['reveal_location_txid'], mint_pow_reveal):
                            self.logger.warning(f'create_or_delete_decentralized_mint_output: not is_mint_pow_valid {hash_to_hex_str(tx_hash)}, mint_pow_reveal={mint_pow_reveal}, atomicals_operations_found_at_inputs={atomicals_operations_found_at_inputs}...')
                            return None 
                    allow_mint = True

            if allow_mint:
                the_key = b'po' + location
                if Delete:
                    atomicals_found_list = self.spend_atomicals_utxo(tx_hash, expected_output_index, True)
                    assert(len(atomicals_found_list) > 0)
                    self.delete_general_data(the_key)
                    self.delete_decentralized_mint_data(dmt_mint_atomical_id, location)
                    return dmt_mint_atomical_id
                else:
                    put_general_data = self.general_data_cache.__setitem__
                    put_general_data(the_key, txout.pk_script)
                    tx_numb = pack_le_uint64(tx_num)[:TXNUM_LEN]
                    self.put_atomicals_utxo(location, dmt_mint_atomical_id, hashX + scripthash + value_sats + pack_le_uint16(0) + tx_numb)
                    self.put_decentralized_mint_data(dmt_mint_atomical_id, location, scripthash + value_sats)
                    self.logger.debug(f'create_or_delete_decentralized_mint_outputs found valid request in {hash_to_hex_str(tx_hash)} for {ticker}. Granting and creating decentralized mint...')
                    self.put_op_data(tx_num, tx_hash, "mint-dft")
                    return dmt_mint_atomical_id
            else:
                self.logger.debug(f'create_or_delete_decentralized_mint_outputs found invalid mint operation because it is minted out completely. {hash_to_hex_str(tx_hash)}. Ignoring...')
                self.put_op_data(tx_num, tx_hash, "mint-dft-failed")
                return None
        else: 
            self.logger.warning(f'create_or_delete_decentralized_mint_outputs: found invalid mint operation in {hash_to_hex_str(tx_hash)} for {ticker} because incorrect txout.value {txout.value} when expected {mint_amount}')
            self.put_op_data(tx_num, tx_hash, "mint-dft-failed")
            return None

    def is_atomicals_activated(self, height): 
        if height >= self.coin.ATOMICALS_ACTIVATION_HEIGHT:
            return True 
        return False 

    def is_dmint_activated(self, height): 
        if height >= self.coin.ATOMICALS_ACTIVATION_HEIGHT_DMINT:
            return True 
        return False 
    
    def is_density_activated(self, height): 
        if height >= self.coin.ATOMICALS_ACTIVATION_HEIGHT_DENSITY:
            return True 
        return False 
    
    # Builds a map of the atomicals spent at a tx
    # It uses the spend_atomicals_utxo method but with live_run == False
    def build_atomicals_spent_at_inputs_for_validation_only(self, tx):
        spend_atomicals_utxo = self.spend_atomicals_utxo
        atomicals_spent_at_inputs = {}
        txin_index = 0
        for txin in tx.inputs:
            if txin.is_generation():
                continue
            # Find all the existing transferred atomicals and DO NOT spend the Atomicals utxos (live_run == False)
            atomicals_transferred_list = spend_atomicals_utxo(txin.prev_hash, txin.prev_idx, False)
            if len(atomicals_transferred_list):
                atomicals_spent_at_inputs[txin_index] = atomicals_transferred_list
            txin_index += 1
        return atomicals_spent_at_inputs

    # Builds a map of the atomicals spent at a tx
    # It uses the spend_atomicals_utxo method but with live_run == False
    def build_atomicals_receive_at_ouutput_for_validation_only(self, tx, txid):
        spend_atomicals_utxo = self.spend_atomicals_utxo
        atomicals_receive_at_outputs = {}
        txout_index = 0
        for txout in tx.outputs:
            # Find all the existing transferred atomicals and DO NOT spend the Atomicals utxos (live_run == False)
            atomicals_transferred_list = spend_atomicals_utxo(txid, txout_index, False)
            if len(atomicals_transferred_list):
                atomicals_receive_at_outputs[txout_index] = atomicals_transferred_list
            txout_index += 1
        return atomicals_receive_at_outputs

    def advance_txs(
            self,
            txs: Sequence[Tuple[Tx, bytes]],
            is_unspendable: Callable[[bytes], bool],
            header,
            height
    ) -> tuple[list[bytes], list[bytes]]:
        self.tx_hashes.append(b''.join(tx_hash for tx, tx_hash in txs))
        self.atomicals_rpc_format_cache.clear()
        self.atomicals_rpc_general_cache.clear()
        self.atomicals_id_cache.clear()
        self.atomicals_dft_mint_count_cache.clear()
        # Track the Atomicals hash for the block
        # First we concatenate the previous block height hash to chain them together
        # The purpose of this is to create a unique hash fingerprint to make it easy to determine if indexers (such as this one) or other implementations
        # are correctly tracking which transaction hashes have valid atomicals operations in them.
        # It makes it really easy to see if anyone goes out of sync and identify the problem within the most recent block
        # Use the block hash as the starting point
        concatenation_of_tx_hashes_with_valid_atomical_operation = []
        prev_atomicals_block_hash = b''
        block_header_hash = self.coin.header_hash(header)
        if self.is_atomicals_activated(height):
            if height == self.coin.ATOMICALS_ACTIVATION_HEIGHT:
                self.logger.info(f'Atomicals Genesis Block Hash: {hash_to_hex_str(block_header_hash)}')
                concatenation_of_tx_hashes_with_valid_atomical_operation.append(block_header_hash)
            elif height > self.coin.ATOMICALS_ACTIVATION_HEIGHT:
                prev_atomicals_block_hash = self.get_general_data_with_cache(b'tt' + pack_le_uint32(height - 1))
                concatenation_of_tx_hashes_with_valid_atomical_operation.append(block_header_hash + prev_atomicals_block_hash)
        # Use local vars for speed in the loops
        undo_info: list[bytes] = []
        atomicals_undo_info: list[bytes] = []
        tx_num = self.tx_count
        atomical_num = self.atomical_count
        script_hashX = self.coin.hashX_from_script
        put_utxo = self.utxo_cache.__setitem__
        put_general_data = self.general_data_cache.__setitem__
        spend_utxo = self.spend_utxo
        spend_atomicals_utxo = self.spend_atomicals_utxo
        undo_info_append = undo_info.append
        atomicals_undo_info_extend = atomicals_undo_info.extend
        update_touched = self.touched.update
        hashXs_by_tx = []
        append_hashXs = hashXs_by_tx.append
        to_le_uint32 = pack_le_uint32
        to_le_uint64 = pack_le_uint64
        to_be_uint64 = pack_be_uint64

        # track which dft tickers have mints to perform a sanity check at the end
        atomical_ids_which_have_valid_dft_mints = {}
        # Speed up distmint processing by caching the ticker mint request info
        distmint_ticker_cache = {}
        dft_count = 0
        for tx, tx_hash in txs:
            has_at_least_one_valid_atomicals_operation = False
            hashXs = []
            append_hashX = hashXs.append
            tx_numb = to_le_uint64(tx_num)[:TXNUM_LEN]
            atomicals_spent_at_inputs = {}
            # Spend the inputs
            txin_index = 0
            for txin in tx.inputs:
                if txin.is_generation():
                    continue
                cache_value = spend_utxo(txin.prev_hash, txin.prev_idx)
                undo_info_append(cache_value)
                append_hashX(cache_value[:HASHX_LEN])

                # Only search and spend atomicals utxos if activated
                if self.is_atomicals_activated(height):
                    # Find all the existing transferred atomicals and spend the Atomicals utxos
                    atomicals_transferred_list = spend_atomicals_utxo(txin.prev_hash, txin.prev_idx, True)
                    if len(atomicals_transferred_list):
                        atomicals_spent_at_inputs[txin_index] = atomicals_transferred_list
                        for atomical_spent in atomicals_transferred_list:
                            atomical_id = atomical_spent['atomical_id']
                            self.logger.debug(f'atomicals_transferred_list - tx_hash={hash_to_hex_str(tx_hash)}, txin_index={txin_index}, txin_hash={hash_to_hex_str(txin.prev_hash)}, txin_previdx={txin.prev_idx}, atomical_id_spent={location_id_bytes_to_compact(atomical_id)}')
                    # Get the undo format for the spent atomicals
                    reformatted_for_undo_entries = []
                    for atomicals_entry in atomicals_transferred_list:
                        reformatted_for_undo_entries.append(atomicals_entry['location_id'] + atomicals_entry['atomical_id'] + atomicals_entry['data'])

                    atomicals_undo_info_extend(reformatted_for_undo_entries)
                txin_index = txin_index + 1

            # Add the new UTXOs
            for idx, txout in enumerate(tx.outputs):
                # Ignore unspendable outputs
                if is_unspendable(txout.pk_script):
                    continue
                # Get the hashX
                hashX = self.coin.hashX_from_script(txout.pk_script)
                append_hashX(hashX)
                put_utxo(tx_hash + to_le_uint32(idx), hashX + tx_numb + to_le_uint64(txout.value))

            # Only create Atomicals if the activation height is reached
            if self.is_atomicals_activated(height):
                # Save the tx number for the current tx
                # This index is used to lookup the height of a commit tx when minting an atomical
                # For example if the reveal of a realm/container/ticker mint is greater than 
                # MINT_REALM_CONTAINER_TICKER_COMMIT_REVEAL_DELAY_BLOCKS then the realm request is invalid. 
                put_general_data(b'tx' + tx_hash, to_le_uint64(tx_num) + to_le_uint32(height))
                # Detect all protocol operations in the transaction witness inputs
                # Only parse witness information for Atomicals if activated
                atomicals_operations_found_at_inputs = parse_protocols_operations_from_witness_array(tx, tx_hash, self.is_density_activated(height))
                if atomicals_operations_found_at_inputs:
                    # TODO
                    # Log information to help troubleshoot
                    size_payload = sys.getsizeof(atomicals_operations_found_at_inputs['payload_bytes'])
                    operation_found = atomicals_operations_found_at_inputs['op']
                    operation_input_index = atomicals_operations_found_at_inputs['input_index']
                    commit_txid = atomicals_operations_found_at_inputs['commit_txid']
                    commit_index = atomicals_operations_found_at_inputs['commit_index']
                    reveal_location_txid = atomicals_operations_found_at_inputs['reveal_location_txid']
                    reveal_location_index = atomicals_operations_found_at_inputs['reveal_location_index']
                    self.logger.debug(f'advance_txs: atomicals_operations_found_at_inputs operation_found={operation_found}, operation_input_index={operation_input_index}, size_payload={size_payload}, tx_hash={hash_to_hex_str(tx_hash)}, commit_txid={hash_to_hex_str(commit_txid)}, commit_index={commit_index}, reveal_location_txid={hash_to_hex_str(reveal_location_txid)}, reveal_location_index={reveal_location_index}')

                # Color the outputs of any transferred NFT/FT atomicals according to the rules
                blueprint_builder = self.color_atomicals_outputs(atomicals_operations_found_at_inputs, atomicals_spent_at_inputs, tx, tx_hash, tx_num, height)
                for atomical_id in blueprint_builder.get_atomical_ids_spent():
                    has_at_least_one_valid_atomicals_operation = True
                    self.logger.debug(f'advance_txs: color_atomicals_outputs atomical_ids_transferred. atomical_id={atomical_id.hex()}, tx_hash={hash_to_hex_str(tx_hash)}')
                    # Double hash the atomical_id to add it to the history to leverage the existing history db for all operations involving the atomical
                    append_hashX(double_sha256(atomical_id))

                # Track whether we encountered a valid operation so we can skip other steps in the processing pipeline for efficiency
                already_found_valid_operation = False

                atomical_id_of_distmint = self.create_or_delete_decentralized_mint_output(atomicals_operations_found_at_inputs, tx_num, tx_hash, tx, height, distmint_ticker_cache, False)
                if atomical_id_of_distmint:
                    dft_count += 1
                    already_found_valid_operation = True
                    atomical_ids_which_have_valid_dft_mints[atomical_id_of_distmint] = True
                    has_at_least_one_valid_atomicals_operation = True
                    # Double hash the atomical_id_of_distmint to add it to the history to leverage the existing history db for all operations involving the atomical
                    append_hashX(double_sha256(atomical_id_of_distmint))
                    self.logger.debug(f'advance_txs: create_or_delete_decentralized_mint_output:atomical_id_of_distmint - atomical_id={atomical_id_of_distmint.hex()}, tx_hash={hash_to_hex_str(tx_hash)}')

                    if dft_count % 100 == 0:
                        self.logger.info(f'height={height}, dft_count={dft_count}')

                # Create NFT/FT atomicals if it is defined in the tx
                if not already_found_valid_operation:
                    created_atomical_id = self.create_or_delete_atomical(atomicals_operations_found_at_inputs, atomicals_spent_at_inputs, header, height, tx_num, atomical_num, tx, tx_hash, False)
                    if created_atomical_id:
                        already_found_valid_operation = True
                        has_at_least_one_valid_atomicals_operation = True
                        atomical_num += 1
                        # Double hash the created_atomical_id to add it to the history to leverage the existing history db for all operations involving the atomical
                        append_hashX(double_sha256(created_atomical_id))
                        self.logger.debug(f'advance_txs: create_or_delete_atomical created_atomical_id atomical_id={created_atomical_id.hex()}, tx_hash={hash_to_hex_str(tx_hash)}')

                # Check if there were any regular 'dat' files definitions
                if not already_found_valid_operation:
                    if self.create_or_delete_data_location(tx_hash, atomicals_operations_found_at_inputs):
                        self.put_op_data(tx_num, tx_hash, "dat")
                        has_at_least_one_valid_atomicals_operation = True
                        already_found_valid_operation = True

                # Note: We do not skip checking for payment tx's even if already_found_valid_operation = True
                # because there could be valid mints in one and the same tx as making a payment.
                # It's not advisable to do so, but it's a valid possibility.

                # Check if there were any payments for subrealms in tx
                subrealm_payment_tx_hash, verified = self.create_or_delete_subname_payment_output_if_valid(
                    tx_hash,
                    tx,
                    tx_num,
                    height,
                    atomicals_operations_found_at_inputs,
                    atomicals_spent_at_inputs,
                    b'spay',
                    self.subrealmpay_data_cache,
                    self.get_expected_subrealm_payment_info,
                    False
                )
                if subrealm_payment_tx_hash:
                    if verified:
                        self.logger.info(
                            'advance_txs: found valid subrealm payment '
                            'create_or_delete_subname_payment_output_if_valid '
                            f'{hash_to_hex_str(tx_hash)}'
                        )
                        self.put_op_data(tx_num, tx_hash, "payment-subrealm")
                    else:
                        self.logger.info(
                            'advance_txs: found invalid subrealm payment '
                            'create_or_delete_subname_payment_output_if_valid '
                            f'{hash_to_hex_str(tx_hash)}'
                        )
                        self.put_op_data(tx_num, tx_hash, "payment-subrealm-failed")
                    append_hashX(double_sha256(subrealm_payment_tx_hash))
                    has_at_least_one_valid_atomicals_operation = True

                # Check if there were any payments for dmitems in tx
                dmitem_payment_tx_hash, verified = self.create_or_delete_subname_payment_output_if_valid(
                    tx_hash,
                    tx,
                    tx_num,
                    height,
                    atomicals_operations_found_at_inputs,
                    atomicals_spent_at_inputs,
                    b'dmpay',
                    self.dmpay_data_cache,
                    self.get_expected_dmitem_payment_info,
                    False
                )
                if dmitem_payment_tx_hash:
                    if verified:
                        self.logger.info(
                            'advance_txs: found valid dmitem payment '
                            'create_or_delete_subname_payment_output_if_valid '
                            f'{hash_to_hex_str(tx_hash)}'
                        )
                        self.put_op_data(tx_num, tx_hash, "payment-dmitem")
                    else:
                        self.logger.info(
                            'advance_txs: found invalid dmitem payment '
                            'create_or_delete_subname_payment_output_if_valid '
                            f'{hash_to_hex_str(tx_hash)}'
                        )
                        self.put_op_data(tx_num, tx_hash, "payment-dmitem-failed")
                    append_hashX(double_sha256(dmitem_payment_tx_hash))
                    has_at_least_one_valid_atomicals_operation = True

                # Create a proof of work record if there was valid proof of work attached
                if self.create_or_delete_pow_records(tx_hash, tx_num, height, atomicals_operations_found_at_inputs):
                    has_at_least_one_valid_atomicals_operation = True
                    self.logger.debug(f'advance_txs: create_or_delete_pow_records tx_hash={hash_to_hex_str(tx_hash)}')

                # Concat the tx_hash if there was at least one valid atomicals operation
                if self.is_atomicals_activated(height) and has_at_least_one_valid_atomicals_operation:
                    concatenation_of_tx_hashes_with_valid_atomical_operation.append(tx_hash)

                if has_at_least_one_valid_atomicals_operation:
                    put_general_data(b'th' + pack_le_uint32(height) + pack_le_uint64(tx_num) + tx_hash, tx_hash)
                    # only save the tx has at least one vaild atomical
                    raw_tx = tx.serialize()
                    _tx, _tx_hash = self.coin.DESERIALIZER(raw_tx, 0).read_tx_and_hash()
                    assert(_tx == tx)
                    assert(_tx_hash == tx_hash)
                    put_general_data(b'rtx' + tx_hash, raw_tx)
                    del _tx
                    del _tx_hash

            append_hashXs(hashXs)
            update_touched(hashXs)
            tx_num += 1

        # dft mint sanity check here
        # Because we are using a cache of the minted dfts from the db
        # We track all the mints of a dft for their atomical ids and then perform one final lookup going straight to db as well
        # Then we ensure the max mints cannot be exceeded just in case
        self.validate_no_dft_inflation(atomical_ids_which_have_valid_dft_mints, height)

        self.db.history.add_unflushed(hashXs_by_tx, self.tx_count)
        self.tx_count = tx_num
        self.db.tx_counts.append(tx_num)
        self.atomical_count = atomical_num
        self.db.atomical_counts.append(atomical_num)

        if self.is_atomicals_activated(height):
            # Save the atomicals hash for the current block
<<<<<<< HEAD
            current_atomicals_block_hash = self.coin.header_hash(b''.join(concatenation_of_tx_hashes_with_valid_atomical_operation[1:]))
            cumulative_atomicals_block_hash = self.coin.header_hash(b''.join(concatenation_of_tx_hashes_with_valid_atomical_operation))
            put_general_data(b'ttb' + pack_le_uint32(height), current_atomicals_block_hash)
            put_general_data(b'tt' + pack_le_uint32(height), cumulative_atomicals_block_hash)
            self.logger.info(f'height={height}, atomicals_block_hash={hash_to_hex_str(current_atomicals_block_hash)}, cumulative_atomicals_block_hash={hash_to_hex_str(cumulative_atomicals_block_hash)}')
            self.submit_block_report(height, block_header_hash, current_atomicals_block_hash, cumulative_atomicals_block_hash)
       
        return undo_info, atomicals_undo_info

    def submit_block_report(self, height: int, block_hash: bytes, block_event_hash: bytes, cumulative_block_event_hash: bytes):
        # skip if the indexer report client is not enabled
        if not self.gaze_network_report_client:
            return
        self.gaze_network_report_client.submit_block_report('arc20', height, block_hash, block_event_hash, cumulative_block_event_hash)
    
=======
            current_height_atomicals_block_hash = self.coin.header_hash(b''.join(concatenation_of_tx_hashes_with_valid_atomical_operation))
            put_general_data(b'tt' + pack_le_uint32(height), current_height_atomicals_block_hash)
            self.logger.info(f'height={height}, atomicals_block_hash={hash_to_hex_str(current_height_atomicals_block_hash)}')

        return undo_info, atomicals_undo_info

>>>>>>> b75f5fe9
    # Sanity safety check method to call at end of block processing to ensure no dft token inflation
    def validate_no_dft_inflation(self, atomical_id_map, height):
        for atomical_id_of_dft_ticker, notused in atomical_id_map.items():
            # Get the max mints allowed for the dft ticker (if set)
            mint_info_for_ticker = self.get_atomicals_id_mint_info(atomical_id_of_dft_ticker, False)
            max_mints = mint_info_for_ticker['$max_mints']
            dft_mode = mint_info_for_ticker.get('$mint_mode')
            # If it's mining mode, then use the max_mints_global if it's set
            if dft_mode == 'perpetual':
                if not mint_info_for_ticker.get('$max_mints_global'):
                    continue
                max_mints = mint_info_for_ticker.get('$max_mints_global')
            # Count the number of existing b'gi' entries and ensure it is strictly less than max_mints
            decentralized_mints = self.get_distmints_count_by_atomical_id(height, atomical_id_of_dft_ticker, False)
            if decentralized_mints > max_mints:
                raise IndexError(f'validate_no_dft_inflation - inflation_bug_found: atomical_id_of_dft_ticker={location_id_bytes_to_compact(atomical_id_of_dft_ticker)} decentralized_mints={decentralized_mints} max_mints={max_mints}')

    def create_or_delete_subname_payment_output_if_valid(self, tx_hash, tx, tx_num, height, operations_found_at_inputs, atomicals_spent_at_inputs, db_prefix, subname_data_cache, get_expected_subname_payment_info, Delete=False):
        atomical_id_for_payment, payment_marker_idx, entity_type = AtomicalsTransferBlueprintBuilder.get_atomical_id_for_payment_marker_if_found(tx)
        if not atomical_id_for_payment:
            return None, False
        # Make sure the payment type for the right type subrealm or dmitem is correct
        if entity_type == 'subrealm' and db_prefix != b'spay':
            return None, False
        if entity_type == 'dmitem' and db_prefix != b'dmpay':
            return None, False

        # Rebuild the blueprint builder here
        blueprint_builder = AtomicalsTransferBlueprintBuilder(self.logger, atomicals_spent_at_inputs, operations_found_at_inputs, tx_hash, tx, self.get_atomicals_id_mint_info, self.is_dmint_activated(height))
        if blueprint_builder.is_split_operation():
            self.logger.warning(f'create_or_delete_subname_payment_output_if_valid: invalid payment split op found tx_hash={hash_to_hex_str(tx_hash)}')
            return tx_hash, False

        matched_price_point, parent_id, request_subname, subname_type = get_expected_subname_payment_info(atomical_id_for_payment, height)

        # An expected payment amount might not be set if there is no valid subrealm minting rules, or something invalid was found
        if not matched_price_point:
            self.logger.warning(f'create_or_delete_subname_payment_output_if_valid: {hash_to_hex_str(tx_hash)} NOT MATCHED PRICE - create_or_delete_subrealm_payment_output_if_valid atomical_id_for_payment={location_id_bytes_to_compact(atomical_id_for_payment)}')
            return tx_hash, False

        regex = matched_price_point['matched_rule']['p']
        if not is_valid_regex(regex):
            self.logger.warning(f'create_or_delete_subname_payment_output_if_valid invalid matched regex. regex={regex} atomical_id_for_payment={location_id_bytes_to_compact(atomical_id_for_payment)}')
            return tx_hash, False

        # The pattern should have already matched, sanity check
        valid_pattern = re.compile(rf"{regex}")
        if not valid_pattern.match(request_subname):
            raise IndexError(f'create_or_delete_subname_payment_output_if_valid: valid pattern failed. DeveloperError request_subname={request_subname}, regex={regex}')

        if not blueprint_builder.are_payments_satisfied(matched_price_point['matched_rule'].get('o')):
            self.logger.warning(f'create_or_delete_subname_payment_output_if_valid: payments not satisfied. request_subname={request_subname}, regex={regex} atomical_id_for_payment={location_id_bytes_to_compact(atomical_id_for_payment)}')
            return tx_hash, False

        # Delete or create the record based on whether we are reorg rollback or creating new
        payment_outpoint = tx_hash + pack_le_uint32(payment_marker_idx)
        not_initated_by_parent = b'00'  # Used to indicate it was minted according to rules payment match
        if Delete:
            self.delete_pay_record(atomical_id_for_payment, tx_num, payment_outpoint + not_initated_by_parent, db_prefix, subname_data_cache)
        else:
            self.put_pay_record(atomical_id_for_payment, tx_num, payment_outpoint + not_initated_by_parent, db_prefix, subname_data_cache)

        return tx_hash, True

    def backup_blocks(self, raw_blocks: Sequence[bytes]):
        '''Backup the raw blocks and flush.

        The blocks should be in order of decreasing height, starting at.
        self.height.  A flush is performed once the blocks are backed up.
        '''
        self.db.assert_flushed(self.flush_data())
        assert self.height >= len(raw_blocks)
        genesis_activation = self.coin.GENESIS_ACTIVATION

        coin = self.coin
        for raw_block in raw_blocks:
            # Check and update self.tip
            block = coin.block(raw_block, self.height)
            header_hash = coin.header_hash(block.header)
            if header_hash != self.tip:
                raise ChainError(
                    f'backup block {hash_to_hex_str(header_hash)} not tip '
                    f'{hash_to_hex_str(self.tip)} at height {self.height:,d}'
                )
            self.tip = coin.header_prevhash(block.header)
            is_unspendable = (is_unspendable_genesis if self.height >= genesis_activation
                              else is_unspendable_legacy)
            self.backup_txs(block.transactions, is_unspendable)
            self.height -= 1
            self.db.tx_counts.pop()
            self.db.atomical_counts.pop()
        self.logger.info(f'backed up to height {self.height:,d}')

    # Rollback the spending of an atomical
    def rollback_spend_atomicals(self, tx_hash, tx, idx, tx_num, height, operations_found_at_inputs):
        output_index_packed = pack_le_uint32(idx)
        current_location = tx_hash + output_index_packed
        # Spend the atomicals if there were any
        spent_atomicals = self.spend_atomicals_utxo(tx_hash, idx, True)
        if len(spent_atomicals) > 0:
            # Remove the stored output
            self.delete_general_data(b'po' + current_location)
        hashXs = []
        for spent_atomical in spent_atomicals:
            atomical_id = spent_atomical['atomical_id']
            location_id = spent_atomical['location_id']
            self.logger.debug(f'rollback_spend_atomicals: atomical_id={atomical_id.hex()}, tx_hash={hash_to_hex_str(tx_hash)}')
            hashX = spent_atomical['data'][:HASHX_LEN]
            hashXs.append(hashX)
            # Just try to delete all states regardless of whether they are immutable or not, just easier this way
            self.put_or_delete_state_updates(operations_found_at_inputs, atomical_id, tx_num, tx_hash, output_index_packed, height, 0, True)
            self.put_or_delete_state_updates(operations_found_at_inputs, atomical_id, tx_num, tx_hash, output_index_packed, height, 1, True)
            self.put_or_delete_sealed(operations_found_at_inputs, atomical_id, location_id, True)
        return hashXs, spent_atomicals

    # Query all the modpath history properties and return them sorted descending by tx_num by default
    # Uses cache and combines it with db results
    def get_mod_history(self, parent_atomical_id, max_height):
        prefix_key = b'mod'
        PREFIX_BYTE_LEN = len(prefix_key)
        state_key_prefix = prefix_key + parent_atomical_id
        cache_mod_prefix_map = self.state_data_cache.get(state_key_prefix)
        cache_mod_history = [] # must sort this at the end with the return
        if cache_mod_prefix_map:
            self.logger.debug(f'get_mod_history: cache_mod_prefix_map={cache_mod_prefix_map}')
            for state_key_suffix, state_value in cache_mod_prefix_map.items():
                # Key: prefix_key + atomical_id + path_padded + tx_numb + tx_hash + out_idx + height
                # Unpack the tx number
                atomical_id_key = state_key_prefix + state_key_suffix
                tx_numb = atomical_id_key[PREFIX_BYTE_LEN + ATOMICAL_ID_LEN : PREFIX_BYTE_LEN + ATOMICAL_ID_LEN + TXNUM_LEN] 
                txnum_padding = bytes(8-TXNUM_LEN)
                tx_num_padded, = unpack_le_uint64(tx_numb + txnum_padding)
                tx_hash = atomical_id_key[PREFIX_BYTE_LEN + ATOMICAL_ID_LEN + TXNUM_LEN: PREFIX_BYTE_LEN + ATOMICAL_ID_LEN + TXNUM_LEN + TX_HASH_LEN]
                out_idx_packed = atomical_id_key[ PREFIX_BYTE_LEN + ATOMICAL_ID_LEN + TXNUM_LEN + TX_HASH_LEN: PREFIX_BYTE_LEN + ATOMICAL_ID_LEN + TXNUM_LEN + TX_HASH_LEN + 4]
                out_idx, = unpack_le_uint32(out_idx_packed)
                height_le = atomical_id_key[-4:]
                height, = unpack_le_uint32(height_le)
                # Skip too high heights
                if height > max_height: 
                    break 
                obj = {
                    'tx_num': tx_num_padded,
                    'height': height,
                    'txid': hash_to_hex_str(tx_hash),
                    'index': out_idx,
                    'data': loads(state_value)
                }
                cache_mod_history.append(obj)
        db_mod_history = self.db.get_mod_history(parent_atomical_id, max_height)
        # Sort them together 
        if (len(cache_mod_history) > 0):
            self.logger.debug(f'cache_mod_history: CACHE_HIT: {location_id_bytes_to_compact(parent_atomical_id)}')

        cache_mod_history.extend(db_mod_history)
        cache_mod_history.sort(key=lambda x: x['tx_num'], reverse=True)
        return cache_mod_history

    def get_applicable_rule_by_height(self, parent_atomical_id, proposed_subnameid, height, RULE_DATA_NAMESPACE):
        # Log an item with a prefix
        def print_applicable_rule_log(item):
            self.logger.debug(f'get_applicable_rule_by_height: {item}. parent_atomical_id={parent_atomical_id.hex()}, proposed_subnameid={proposed_subnameid}, height={height}')   
        # Note: we must query the modpath history with the cache in case we have not yet flushed to disk
        # db_key = b'modpath' + atomical_id + mod_path_padded + tx_numb + output_idx_le + height_packed 
        rule_mint_mod_history = self.get_mod_history(parent_atomical_id, height)
        print_applicable_rule_log(f'get_applicable_rule_by_height: rule_mint_mod_history {rule_mint_mod_history}')
        latest_state = calculate_latest_state_from_mod_history(rule_mint_mod_history)
        regex_price_point_list = validate_rules_data(latest_state.get(RULE_DATA_NAMESPACE, None))
        if not regex_price_point_list:
            return None, None
        # match the specific regex
        for regex_price_point in regex_price_point_list:
            print_applicable_rule_log(f'get_applicable_rule_by_height: processing rule item regex_price_point={regex_price_point}')
            regex_pattern = regex_price_point.get('p', None)
            if not regex_pattern:
                print_applicable_rule_log(f'get_applicable_rule_by_height: empty pattern')
                continue 
                
            if '(' in regex_pattern or ')' in regex_pattern:
                print_applicable_rule_log(f'get_applicable_rule_by_height: invalid regex with parens')
                return None

            try:
                # Compile the regular expression
                valid_pattern = re.compile(rf"{regex_pattern}")
                # Match the pattern to the proposed subrealm_name
                if not valid_pattern.match(proposed_subnameid):
                    print_applicable_rule_log(f'get_applicable_rule_by_height: invalid pattern match')
                    continue
                print_applicable_rule_log(f'get_applicable_rule_by_height: successfully matched pattern and price regex_pattern={regex_pattern}')
                return {
                    'matched_rule': regex_price_point
                }, latest_state
            except Exception as e: 
                print_applicable_rule_log(f'get_applicable_rule_by_height: exception matching pattern e={e}. Continuing...')
                # If it failed, then try the next matches if any
                pass
        return None, None

    def spent_atomical_serialize(self, spent_array):
        if not spent_array:
            return 
        self.logger.info(f'spent_atomical_serialize:START ')

        for spent in spent_array:
            atomical_id = location_id_bytes_to_compact(spent['atomical_id'])
            location_id = location_id_bytes_to_compact(spent['location_id'])
            data = spent['data']
            self.logger.info(f'spent_item atomical_id={atomical_id}')
            self.logger.info(f'spent_item location_id={location_id}')
            self.logger.info(f'spent_item data={data.hex()}')

        self.logger.info(f'spent_atomical_serialize:END')
        return 

    def backup_txs(
            self,
            txs: Sequence[Tuple[Tx, bytes]],
            is_unspendable: Callable[[bytes], bool],
    ):
     
        # Clear the cache just in case there are old values cached for a mint that are stale
        # In particular for $realm and $ticker values if something changed on reorg
        self.atomicals_id_cache.clear()
        self.atomicals_rpc_format_cache.clear()
        self.atomicals_rpc_general_cache.clear()
        self.atomicals_dft_mint_count_cache.clear()

        # Delete the Atomicals hash for the current height as we are rolling back
        self.delete_general_data(b'tt' + pack_le_uint32(self.height))

        # Prevout values, in order down the block (coinbase first if present)
        # undo_info is in reverse block order
        undo_info = self.db.read_undo_info(self.height)
        if undo_info is None:
            raise ChainError(f'no undo information found for height '
                             f'{self.height:,d}')
        n = len(undo_info)

        ############################################
        #
        # Begin Atomicals Undo Procedure Setup
        #
        ############################################
        atomicals_undo_info = self.db.read_atomicals_undo_info(self.height)
        if atomicals_undo_info is None:
            raise ChainError(f'no atomicals undo information found for height '
                             f'{self.height:,d}')
        m = len(atomicals_undo_info)
        atomicals_undo_entry_len = ATOMICAL_ID_LEN + ATOMICAL_ID_LEN + HASHX_LEN + SCRIPTHASH_LEN + 8 + 2 + TXNUM_LEN
        atomicals_count = m / atomicals_undo_entry_len
        # has_undo_info_for_atomicals = False
        # if m > 0:
        #    has_undo_info_for_atomicals = True
        c = m
        atomicals_undo_info_map = {} # Build a map of atomicals location to atomicals located there
        counted_atomicals_count = 0
        self.logger.info(f'backup_txs m={m}')
        self.logger.info(f'atomicals_undo_info_map={atomicals_undo_info_map}')
        while c > 0:
            c -= atomicals_undo_entry_len
            self.logger.info(f'atomicals_undo_entry_len {c} - count {counted_atomicals_count} - {atomicals_undo_entry_len}')
            assert(c >= 0)
            atomicals_undo_item = atomicals_undo_info[c : c + atomicals_undo_entry_len]
            self.logger.info(f'Reorg undo_info_item {c} {atomicals_undo_item.hex()}')
            atomicals_location = atomicals_undo_item[: ATOMICAL_ID_LEN]
            atomicals_atomical_id = atomicals_undo_item[ ATOMICAL_ID_LEN : ATOMICAL_ID_LEN + ATOMICAL_ID_LEN]
            atomicals_value = atomicals_undo_item[ATOMICAL_ID_LEN + ATOMICAL_ID_LEN :]
            # There can be many atomicals at the same location
            # Group them by the location
            if atomicals_undo_info_map.get(atomicals_location, None) == None:
                atomicals_undo_info_map[atomicals_location] = []
            atomicals_undo_info_map[atomicals_location].append({ 
                'location_id': atomicals_location,
                'atomical_id': atomicals_atomical_id,
                'data': atomicals_value
            })
            counted_atomicals_count += 1
        assert(counted_atomicals_count == atomicals_count)
        ############################################
        #
        # Finished Atomicals Undo Procedure Setup
        #
        # The atomicals_undo_info_map contains the mapping of the atomicals at each location and their value
        # It is a way to get the total input value grouped by atomical id
        #
        ############################################

        # Use local vars for speed in the loops
        put_utxo = self.utxo_cache.__setitem__
        spend_utxo = self.spend_utxo
        
        touched = self.touched
        undo_entry_len = HASHX_LEN + TXNUM_LEN + 8
        tx_num = self.tx_count
        atomical_num = self.atomical_count
        atomicals_minted = 0
        # Track the atomicals being rolled back to be used primarily for determining subrealm rollback validity
        atomicals_spent_at_inputs = {}
        for tx, tx_hash in reversed(txs):
            
            # There could be mod, evt, seal and a host of other things like nft and ft mints
            operations_found_at_inputs = parse_protocols_operations_from_witness_array(tx, tx_hash, self.is_density_activated(self.height))
            self.logger.info(f"{operations_found_at_inputs}, txid = {hash_to_hex_str(tx_hash)}")
            for idx, txout in enumerate(tx.outputs):
                # Spend the TX outputs.  Be careful with unspendable
                # outputs - we didn't save those in the first place.
                if is_unspendable(txout.pk_script):
                    continue
                # Get the hashX
                cache_value = spend_utxo(tx_hash, idx)
                hashX = cache_value[:HASHX_LEN]
                touched.add(hashX)
                # Rollback the atomicals that were created at the output
                hashXs_spent, spent_atomicals = self.rollback_spend_atomicals(tx_hash, tx, idx, tx_num, self.height, operations_found_at_inputs)
                for hashX_spent in hashXs_spent:
                    touched.add(hashX_spent)
                # The idx is not where it was spent, because this is the rollback operation
                # Nonetheless we use the output idx as the "spent at" just to keep a consistent format when 
                # the variable atomicals_spent_at_inputs is used in other places. There is no usage for the index, but informational purpose only
                atomicals_spent_at_inputs[idx] = spent_atomicals
                if len(spent_atomicals) > 0:
                    self.spent_atomical_serialize(spent_atomicals)

            # Delete the tx hash number
            self.delete_general_data(b'tx' + tx_hash)

            # Backup any Atomicals NFT, FT, or DFT mints
            fake_header = b'' # Header is not needed in the Delete=True context
            atomical_id_deleted = self.create_or_delete_atomical(operations_found_at_inputs, atomicals_spent_at_inputs, fake_header, self.height, tx_num, atomical_num, tx, tx_hash, True)
            if atomical_id_deleted:
                atomical_num -= 1
                atomicals_minted += 1
            
            # Rollback any subrealm payments
            self.create_or_delete_subname_payment_output_if_valid(tx_hash, tx, tx_num, self.height, operations_found_at_inputs, atomicals_spent_at_inputs, b'spay', self.subrealmpay_data_cache, self.get_expected_subrealm_payment_info, True)

            # Rollback any dmint payments
            self.create_or_delete_subname_payment_output_if_valid(tx_hash, tx, tx_num, self.height, operations_found_at_inputs, atomicals_spent_at_inputs, b'dmpay', self.dmpay_data_cache, self.get_expected_dmitem_payment_info, True)

            # If there were any distributed mint creation, then delete
            self.create_or_delete_decentralized_mint_output(operations_found_at_inputs, tx_num, tx_hash, tx, self.height, {}, True)

            # Check if there were any regular 'dat' files definitions to delete
            self.create_or_delete_data_location(tx_hash, operations_found_at_inputs, True)

            # Check a proof of work record if there was valid proof of work attached to delete
            self.create_or_delete_pow_records(tx_hash, tx_num, self.height, operations_found_at_inputs, True)
            self.delete_general_data(b'th' + pack_le_uint32(self.height) + pack_le_uint64(tx_num) + tx_hash)

            # Restore the inputs
            for txin in reversed(tx.inputs):
                if txin.is_generation():
                    continue
                n -= undo_entry_len
                undo_item = undo_info[n:n + undo_entry_len]
                put_utxo(txin.prev_hash + pack_le_uint32(txin.prev_idx), undo_item)
                hashX = undo_item[:HASHX_LEN]
                touched.add(hashX)
                # Restore the atomicals utxos in the undo information
                potential_atomicals_list_to_restore = atomicals_undo_info_map.get(txin.prev_hash + pack_le_uint32(txin.prev_idx))
                if potential_atomicals_list_to_restore != None:
                    for atomical_to_restore in potential_atomicals_list_to_restore:
                        atomical_id = atomical_to_restore['atomical_id']
                        location_id = atomical_to_restore['location_id']
                        dat = atomical_to_restore['data'].hex()
                        self.logger.info(f'atomical_to_restore {atomical_to_restore} atomical_id={location_id_bytes_to_compact(atomical_id)} location_id={location_id_bytes_to_compact(location_id)} dat={dat}')
                        self.put_atomicals_utxo(atomical_to_restore['location_id'], atomical_to_restore['atomical_id'], atomical_to_restore['data'])
                        self.logger.info(f'm_before={m}')
                        m -= atomicals_undo_entry_len
                        self.logger.info(f'm_after={m}')
                        touched.add(double_sha256(atomical_to_restore['atomical_id']))
            
            tx_num -= 1

        assert n == 0
        self.logger.info(f'm == 0 assert failure m={m} n={n} atomicals_minted={atomicals_minted}')
        assert m == 0

        self.tx_count -= len(txs)
        self.atomical_count -= atomicals_minted
        
        # Sanity checks...
        assert(atomical_num == self.atomical_count)

    '''An in-memory UTXO cache, representing all changes to UTXO state
    since the last DB flush.

    We want to store millions of these in memory for optimal
    performance during initial sync, because then it is possible to
    spend UTXOs without ever going to the database (other than as an
    entry in the address history, and there is only one such entry per
    TX not per UTXO).  So store them in a Python dictionary with
    binary keys and values.

      Key:    TX_HASH + TX_IDX           (32 + 4 = 36 bytes)
      Value:  HASHX + TX_NUM + VALUE     (11 + 5 + 8 = 24 bytes)

    That's 60 bytes of raw data in-memory.  Python dictionary overhead
    means each entry actually uses about 205 bytes of memory.  So
    almost 5 million UTXOs can fit in 1GB of RAM.  There are
    approximately 42 million UTXOs on bitcoin mainnet at height
    433,000.

    Semantics:

      add:   Add it to the cache dictionary.

      spend: Remove it if in the cache dictionary.  Otherwise it's
             been flushed to the DB.  Each UTXO is responsible for two
             entries in the DB.  Mark them for deletion in the next
             cache flush.

    The UTXO database format has to be able to do two things efficiently:

      1.  Given an address be able to list its UTXOs and their values
          so its balance can be efficiently computed.

      2.  When processing transactions, for each prevout spent - a (tx_hash,
          idx) pair - we have to be able to remove it from the DB.  To send
          notifications to clients we also need to know any address it paid
          to.

    To this end we maintain two "tables", one for each point above:

      1.  Key: b'u' + address_hashX + tx_idx + tx_num
          Value: the UTXO value as a 64-bit unsigned integer

      2.  Key: b'h' + compressed_tx_hash + tx_idx + tx_num
          Value: hashX

    The compressed tx hash is just the first few bytes of the hash of
    the tx in which the UTXO was created.  As this is not unique there
    will be potential collisions so tx_num is also in the key.  When
    looking up a UTXO the prefix space of the compressed hash needs to
    be searched and resolved if necessary with the tx_num.  The
    collision rate is low (<0.1%).
    '''

    def spend_utxo(self, tx_hash: bytes, tx_idx: int) -> bytes:
        '''Spend a UTXO and return (hashX + tx_num + value_sats).

        If the UTXO is not in the cache it must be on disk.  We store
        all UTXOs so not finding one indicates a logic error or DB
        corruption.
        '''
        # Fast track is it being in the cache
        idx_packed = pack_le_uint32(tx_idx)
        cache_value = self.utxo_cache.pop(tx_hash + idx_packed, None)
        if cache_value:
            return cache_value

        # Spend it from the DB.
        txnum_padding = bytes(8-TXNUM_LEN)

        # Key: b'h' + compressed_tx_hash + tx_idx + tx_num
        # Value: hashX
        prefix = b'h' + tx_hash[:COMP_TXID_LEN] + idx_packed
        candidates = {db_key: hashX for db_key, hashX
                      in self.db.utxo_db.iterator(prefix=prefix)}

        for hdb_key, hashX in candidates.items():
            tx_num_packed = hdb_key[-TXNUM_LEN:]

            if len(candidates) > 1:
                tx_num, = unpack_le_uint64(tx_num_packed + txnum_padding)
                hash, _height = self.db.fs_tx_hash(tx_num)
                if hash != tx_hash:
                    assert hash is not None  # Should always be found
                    continue

            # Key: b'u' + address_hashX + tx_idx + tx_num
            # Value: the UTXO value as a 64-bit unsigned integer
            udb_key = b'u' + hashX + hdb_key[-4-TXNUM_LEN:]
            utxo_value_packed = self.db.utxo_db.get(udb_key)
            if utxo_value_packed:
                # Remove both entries for this UTXO
                self.delete_general_data(hdb_key)
                self.delete_general_data(udb_key)
                return hashX + tx_num_packed + utxo_value_packed

        raise ChainError(f'UTXO {hash_to_hex_str(tx_hash)} / {tx_idx:,d} not '
                         f'found in "h" table')

    async def _process_prefetched_blocks(self):
        '''Loop forever processing blocks as they arrive.'''
        while True:
            if self.height == self.daemon.cached_height():
                if not self._caught_up_event.is_set():
                    await self._first_caught_up()
                    self._caught_up_event.set()
            await self.blocks_event.wait()
            self.blocks_event.clear()
            if self.reorg_count:
                self.logger.info(f'_process_prefetched_blocks reorg: {self.reorg_count}')
                await self.reorg_chain(self.reorg_count)
                self.reorg_count = 0
            else:
                blocks = self.prefetcher.get_prefetched_blocks()
                await self.check_and_advance_blocks(blocks)

    async def _first_caught_up(self):
        self.logger.info(f'caught up to height {self.height}')
        # Flush everything but with first_sync->False state.
        first_sync = self.db.first_sync
        self.db.first_sync = False
        await self.flush(True)
        if first_sync:
            self.logger.info(f'{electrumx.version} synced to '
                             f'height {self.height:,d}')
        # Reopen for serving
        await self.db.open_for_serving()

    async def _first_open_dbs(self):
        await self.db.open_for_sync()
        self.height = self.db.db_height
        self.tip = self.db.db_tip
        self.tx_count = self.db.db_tx_count
        self.atomical_count = self.db.db_atomical_count

    # --- External API

    async def fetch_and_process_blocks(self, caught_up_event):
        '''Fetch, process and index blocks from the daemon.

        Sets caught_up_event when first caught up.  Flushes to disk
        and shuts down cleanly if cancelled.

        This is mainly because if, during initial sync ElectrumX is
        asked to shut down when a large number of blocks have been
        processed but not written to disk, it should write those to
        disk before exiting, as otherwise a significant amount of work
        could be lost.
        '''
        self._caught_up_event = caught_up_event
        await self._first_open_dbs()
        try:
            async with OldTaskGroup() as group:
                await group.spawn(self.prefetcher.main_loop(self.height))
                await group.spawn(self._process_prefetched_blocks())
        # Don't flush for arbitrary exceptions as they might be a cause or consequence of
        # corrupted data
        except CancelledError:
            self.logger.info('flushing to DB for a clean shutdown...')
            await self.flush(True)

    def force_chain_reorg(self, count):
        '''Force a reorg of the given number of blocks.

        Returns True if a reorg is queued, false if not caught up.
        '''
        if self._caught_up_event.is_set():
            self.reorg_count = count
            self.blocks_event.set()
            return True
        return False


class DecredBlockProcessor(BlockProcessor):
    async def calc_reorg_range(self, count):
        start, count = await super().calc_reorg_range(count)
        if start > 0:
            # A reorg in Decred can invalidate the previous block
            start -= 1
            count += 1
        return start, count


class NameIndexBlockProcessor(BlockProcessor):

    def advance_txs(self, txs, is_unspendable):
        result = super().advance_txs(txs, is_unspendable)

        tx_num = self.tx_count - len(txs)
        script_name_hashX = self.coin.name_hashX_from_script
        update_touched = self.touched.update
        hashXs_by_tx = []
        append_hashXs = hashXs_by_tx.append

        for tx, _tx_hash in txs:
            hashXs = []
            append_hashX = hashXs.append

            # Add the new UTXOs and associate them with the name script
            for txout in tx.outputs:
                # Get the hashX of the name script.  Ignore non-name scripts.
                hashX = script_name_hashX(txout.pk_script)
                if hashX:
                    append_hashX(hashX)

            append_hashXs(hashXs)
            update_touched(hashXs)
            tx_num += 1

        self.db.history.add_unflushed(hashXs_by_tx, self.tx_count - len(txs))

        return result


class LTORBlockProcessor(BlockProcessor):

    def advance_txs(self, txs, is_unspendable):
        self.tx_hashes.append(b''.join(tx_hash for tx, tx_hash in txs))

        # Use local vars for speed in the loops
        undo_info = []
        tx_num = self.tx_count
        script_hashX = self.coin.hashX_from_script
        put_utxo = self.utxo_cache.__setitem__
        spend_utxo = self.spend_utxo
        undo_info_append = undo_info.append
        update_touched = self.touched.update
        to_le_uint32 = pack_le_uint32
        to_le_uint64 = pack_le_uint64

        hashXs_by_tx = [set() for _ in txs]

        # Add the new UTXOs
        for (tx, tx_hash), hashXs in zip(txs, hashXs_by_tx):
            add_hashXs = hashXs.add
            tx_numb = to_le_uint64(tx_num)[:TXNUM_LEN]

            for idx, txout in enumerate(tx.outputs):
                # Ignore unspendable outputs
                if is_unspendable(txout.pk_script):
                    continue

                # Get the hashX
                hashX = script_hashX(txout.pk_script)
                add_hashXs(hashX)
                put_utxo(tx_hash + to_le_uint32(idx),
                         hashX + tx_numb + to_le_uint64(txout.value))
            tx_num += 1

        # Spend the inputs
        # A separate for-loop here allows any tx ordering in block.
        for (tx, tx_hash), hashXs in zip(txs, hashXs_by_tx):
            add_hashXs = hashXs.add
            for txin in tx.inputs:
                if txin.is_generation():
                    continue
                cache_value = spend_utxo(txin.prev_hash, txin.prev_idx)
                undo_info_append(cache_value)
                add_hashXs(cache_value[:HASHX_LEN])

        # Update touched set for notifications
        for hashXs in hashXs_by_tx:
            update_touched(hashXs)

        self.db.history.add_unflushed(hashXs_by_tx, self.tx_count)

        self.tx_count = tx_num
        self.db.tx_counts.append(tx_num)

        return undo_info

    def backup_txs(self, txs, is_unspendable):
        undo_info = self.db.read_undo_info(self.height)
        if undo_info is None:
            raise ChainError(
                f'no undo information found for height {self.height:,d}'
            )

        # Use local vars for speed in the loops
        put_utxo = self.utxo_cache.__setitem__
        spend_utxo = self.spend_utxo
        add_touched = self.touched.add
        undo_entry_len = HASHX_LEN + TXNUM_LEN + 8

        # Restore coins that had been spent
        # (may include coins made then spent in this block)
        n = 0
        for tx, tx_hash in txs:
            for txin in tx.inputs:
                if txin.is_generation():
                    continue
                undo_item = undo_info[n:n + undo_entry_len]
                put_utxo(txin.prev_hash + pack_le_uint32(txin.prev_idx), undo_item)
                add_touched(undo_item[:HASHX_LEN])
                n += undo_entry_len

        assert n == len(undo_info)

        # Remove tx outputs made in this block, by spending them.
        for tx, tx_hash in txs:
            for idx, txout in enumerate(tx.outputs):
                # Spend the TX outputs.  Be careful with unspendable
                # outputs - we didn't save those in the first place.
                if is_unspendable(txout.pk_script):
                    continue

                # Get the hashX
                cache_value = spend_utxo(tx_hash, idx)
                hashX = cache_value[:HASHX_LEN]
                add_touched(hashX)

        self.tx_count -= len(txs)<|MERGE_RESOLUTION|>--- conflicted
+++ resolved
@@ -3114,7 +3114,6 @@
 
         if self.is_atomicals_activated(height):
             # Save the atomicals hash for the current block
-<<<<<<< HEAD
             current_atomicals_block_hash = self.coin.header_hash(b''.join(concatenation_of_tx_hashes_with_valid_atomical_operation[1:]))
             cumulative_atomicals_block_hash = self.coin.header_hash(b''.join(concatenation_of_tx_hashes_with_valid_atomical_operation))
             put_general_data(b'ttb' + pack_le_uint32(height), current_atomicals_block_hash)
@@ -3130,14 +3129,6 @@
             return
         self.gaze_network_report_client.submit_block_report('arc20', height, block_hash, block_event_hash, cumulative_block_event_hash)
     
-=======
-            current_height_atomicals_block_hash = self.coin.header_hash(b''.join(concatenation_of_tx_hashes_with_valid_atomical_operation))
-            put_general_data(b'tt' + pack_le_uint32(height), current_height_atomicals_block_hash)
-            self.logger.info(f'height={height}, atomicals_block_hash={hash_to_hex_str(current_height_atomicals_block_hash)}')
-
-        return undo_info, atomicals_undo_info
-
->>>>>>> b75f5fe9
     # Sanity safety check method to call at end of block processing to ensure no dft token inflation
     def validate_no_dft_inflation(self, atomical_id_map, height):
         for atomical_id_of_dft_ticker, notused in atomical_id_map.items():
