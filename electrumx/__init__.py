--- conflicted
+++ resolved
@@ -1,11 +1,5 @@
-<<<<<<< HEAD
 __version__ = "0.1.2"
 version = f'gaze-electrumx-v{__version__}'
 version_short = __version__
 gaze_db_version = 1
-gaze_event_hash_version = 1
-
-from electrumx.server.controller import Controller
-from electrumx.server.env import Env
-=======
->>>>>>> 1432ff31
+gaze_event_hash_version = 1